--- conflicted
+++ resolved
@@ -59,11 +59,8 @@
 import qualified Database.MySQL.Connection
 import qualified Database.MySQL.Protocol.Packet
 import qualified Database.PostgreSQL.Typed.Types as PGTypes
-<<<<<<< HEAD
+import qualified Debug
 import qualified Dict
-=======
-import qualified Debug
->>>>>>> fc0b5b5d
 import GHC.Stack (HasCallStack, withFrozenCallStack)
 import qualified Health
 import Internal.CaselessRegex (caselessRegex)
@@ -225,14 +222,15 @@
     |> Health.mkCheck "mysql"
 
 queryFromText :: Text -> Query a
-queryFromText text = Query
-  { preparedStatement = text,
-    params = Log.mkSecret [],
-    prepareQuery = Query.DontPrepare,
-    quasiQuotedString = text,
-    sqlOperation = "",
-    queriedRelation = ""
-  }
+queryFromText text =
+  Query
+    { preparedStatement = text,
+      params = Log.mkSecret [],
+      prepareQuery = Query.DontPrepare,
+      quasiQuotedString = text,
+      sqlOperation = "",
+      queriedRelation = ""
+    }
 
 --
 -- EXECUTE QUERIES
@@ -266,14 +264,15 @@
           _ -> pure ()
         pure result
       infoForContext :: Platform.QueryInfo
-      infoForContext = Platform.QueryInfo
-        { Platform.queryText = Log.mkSecret (Query.preparedStatement query),
-          Platform.queryTemplate = Query.quasiQuotedString query,
-          Platform.preparedStatement = Just (Query.preparedStatement query),
-          Platform.queryConn = logContext conn,
-          Platform.queryOperation = Query.sqlOperation query,
-          Platform.queryCollection = Query.queriedRelation query
-        }
+      infoForContext =
+        Platform.QueryInfo
+          { Platform.queryText = Log.mkSecret (Query.preparedStatement query),
+            Platform.queryTemplate = Query.quasiQuotedString query,
+            Platform.preparedStatement = Just (Query.preparedStatement query),
+            Platform.queryConn = logContext conn,
+            Platform.queryOperation = Query.sqlOperation query,
+            Platform.queryCollection = Query.queriedRelation query
+          }
    in runQuery
         -- Handle the response before wrapping the operation in a context. This way,
         -- if the response handling logic creates errors, those errors can inherit
