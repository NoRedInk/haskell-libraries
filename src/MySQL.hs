--- conflicted
+++ resolved
@@ -67,12 +67,6 @@
 import qualified Control.Exception.Safe as Exception
 import qualified Control.Lens as Lens
 import qualified Control.Lens.Regex.Text as R
-<<<<<<< HEAD
-import qualified Control.Monad.Logger
-import Control.Monad.Reader (runReaderT)
-=======
-import qualified Control.Monad.Catch as Catch
->>>>>>> d6d0adf5
 import qualified Data.Acquire
 import qualified Data.ByteString.Lazy
 import qualified Data.Hashable as Hashable
@@ -116,10 +110,6 @@
 data Connection
   = Connection
       { doAnything :: Platform.DoAnythingHandler,
-<<<<<<< HEAD
-        singleOrPool :: SingleOrPool MySQL.SqlBackend,
-        logContext :: Query.QueryConnectionInfo,
-=======
         -- | In this IORef we keep a list of statements we've prepared with
         -- MySQL. These are SQL commands with some placeholders that MySQL has
         -- parsed and is ready to run, if we only provide the placeholders. This
@@ -136,8 +126,7 @@
         -- every request. That's why we're using a hash of the query as the key
         -- in the dictionary below instead of the query itself.
         singleOrPool :: SingleOrPool (Base.MySQLConn, PreparedQueries),
-        logContext :: Platform.QueryConnectionInfo,
->>>>>>> d6d0adf5
+        logContext :: Query.QueryConnectionInfo,
         timeout :: Time.Interval
       }
 
@@ -214,12 +203,10 @@
    in case Settings.connection connectionSettings of
         Settings.ConnectSocket socket ->
           Query.UnixSocket
-            Query.MySQL
             (Data.Text.pack (Settings.unSocket socket))
             database
         Settings.ConnectTcp host port ->
           Query.TcpSocket
-            Query.MySQL
             (Settings.unHost host)
             (Text.fromInt (Settings.unPort port))
             database
@@ -303,54 +290,17 @@
         result <- executeSql conn query
         -- If not currently inside a transaction and original query succeeded, then commit
         case transactionCount conn of
-<<<<<<< HEAD
-          Nothing -> executeCommand conn "COMMIT"
-          _ -> pure ()
-        pure result
+          Nothing -> executeCommand_ conn (queryFromText "COMMIT")
+          _ -> Task.succeed ()
+        Task.succeed result
       infoForContext :: Query.QueryInfo
       infoForContext = Query.QueryInfo
-        { Query.queryText = Log.mkSecret (Query.sqlString query),
+        { Query.queryText = Log.mkSecret (Query.preparedStatement query),
           Query.queryTemplate = Query.quasiQuotedString query,
           Query.queryConn = logContext conn,
           Query.queryOperation = Query.sqlOperation query,
           Query.queryCollection = Query.queriedRelation query
         }
-   in do
-        withFrozenCallStack Log.info (Query.asMessage query) []
-        runQuery
-          -- Handle the response before wrapping the operation in a context. This way,
-          -- if the response handling logic creates errors, those errors can inherit
-          -- context values like the query string.
-          |> Task.map Ok
-          |> Task.onError (Task.succeed << Err)
-          |> Task.andThen handleResponse
-          |> ( \task ->
-                 Platform.span
-                   "MySQL Query"
-                   (Platform.finally task (Platform.setSpanDetails infoForContext))
-             )
-
-queryAsText :: Query q -> Text
-queryAsText query =
-  Query.sqlString query
-    -- We need this prefix on tables to allow compile-time checks of the query.
-    |> Text.replace "monolith." ""
-    |> Internal.anyToIn
-
-executeQuery :: forall row. QueryResults (CountColumns row) row => Connection -> Text -> Task Query.Error [row]
-=======
-          Nothing -> executeCommand_ conn (queryFromText "COMMIT")
-          _ -> Task.succeed ()
-        Task.succeed result
-      infoForContext :: Platform.QueryInfo
-      infoForContext =
-        Platform.QueryInfo
-          { Platform.queryText = Log.mkSecret (Query.preparedStatement query),
-            Platform.queryTemplate = Query.quasiQuotedString query,
-            Platform.queryConn = logContext conn,
-            Platform.queryOperation = Query.sqlOperation query,
-            Platform.queryCollection = Query.queriedRelation query
-          }
    in runQuery
         -- Handle the response before wrapping the operation in a context. This way,
         -- if the response handling logic creates errors, those errors can inherit
@@ -358,7 +308,11 @@
         |> Task.map Ok
         |> Task.onError (Task.succeed << Err)
         |> Task.andThen handleResponse
-        |> Log.withContext "mysql-query" [Platform.queryContext infoForContext]
+        |> ( \task ->
+               Platform.span
+                 "MySQL Query"
+                 (Platform.finally task (Platform.setSpanDetails infoForContext))
+           )
 
 executeQuery ::
   forall row.
@@ -366,7 +320,6 @@
   Connection ->
   Query.Query row ->
   Task Error.Error [row]
->>>>>>> d6d0adf5
 executeQuery conn query =
   withConnection conn <| \(backend, preparedQueries) ->
     let params = Query.params query |> Log.unSecret
@@ -494,19 +447,11 @@
   withTransaction conn' <| \conn ->
     Platform.bracketWithError
       (begin conn)
-<<<<<<< HEAD
       ( \succeeded () ->
           case succeeded of
             Platform.Succeeded -> commit conn
             Platform.Failed -> rollback conn
             Platform.FailedWith _ -> rollback conn
-=======
-      ( \() exitCase ->
-          case exitCase of
-            Catch.ExitCaseSuccess _ -> commit conn
-            Catch.ExitCaseException _ -> rollback conn
-            Catch.ExitCaseAbort -> rollback conn
->>>>>>> d6d0adf5
       )
       (\() -> func conn)
 
@@ -562,14 +507,8 @@
       Nothing -> Prelude.pure ()
       Just _ -> executeCommand_ conn (queryFromText "ROLLBACK")
 
-<<<<<<< HEAD
-throwRuntimeError :: Task Query.Error a -> Task e a
-throwRuntimeError task =
-=======
 throwRuntimeError :: Task Error.Error a -> Task e a
 throwRuntimeError task = do
-  logHandler <- Platform.logHandler
->>>>>>> d6d0adf5
   Task.onError
     ( \err ->
         Exception.displayException err
@@ -599,12 +538,7 @@
           <| doIO conn
           <| Data.Pool.takeResource pool
       --
-<<<<<<< HEAD
-      release ::
-        Data.Pool.Pool MySQL.SqlBackend ->
-        Platform.Succeeded ->
-        (MySQL.SqlBackend, Data.Pool.LocalPool MySQL.SqlBackend) ->
-        Task y ()
+      release :: Data.Pool.Pool conn -> Platform.Succeeded -> (conn, Data.Pool.LocalPool conn) -> Task y ()
       release pool succeeded (c, localPool) =
         doIO conn
           <| case succeeded of
@@ -613,17 +547,6 @@
             Platform.Failed ->
               Data.Pool.destroyResource pool localPool c
             Platform.FailedWith _ ->
-=======
-      release :: Data.Pool.Pool conn -> (conn, Data.Pool.LocalPool conn) -> Catch.ExitCase x -> Task y ()
-      release pool (c, localPool) exitCase =
-        doIO conn
-          <| case exitCase of
-            Catch.ExitCaseSuccess _ ->
-              Data.Pool.putResource localPool c
-            Catch.ExitCaseException _ ->
-              Data.Pool.destroyResource pool localPool c
-            Catch.ExitCaseAbort ->
->>>>>>> d6d0adf5
               Data.Pool.destroyResource pool localPool c
    in --
       case singleOrPool conn of
