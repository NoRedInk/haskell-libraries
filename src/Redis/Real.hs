--- conflicted
+++ resolved
@@ -47,7 +47,6 @@
     pure Connection {connectionHedis, connectionHost, connectionPort}
   anything <- Platform.doAnythingHandler
   pure
-<<<<<<< HEAD
     ( Internal.InternalHandler (doQuery connection anything),
       connection
     )
@@ -96,27 +95,11 @@
     Internal.Del keys -> (["keys"], Database.Redis.del keys |> map (map Prelude.fromIntegral))
     Internal.Hgetall key -> (["hgetall"], Database.Redis.hgetall key)
     Internal.Hset key field val -> (["hset"], Database.Redis.hset key field val |> map (map (\_ -> ())))
+    Internal.Hmset key vals -> (["hset"], Database.Redis.hmset key vals |> map (map (\_ -> ())))
     Internal.Fmap f q -> doRawQuery q |> map (map (map f))
     Internal.Pure x -> ([], pure (pure x))
     Internal.Apply f x -> map2 (map2 (Prelude.<*>)) (doRawQuery f) (doRawQuery x)
     Internal.AtomicModify _ _ -> Prelude.error "Use of `AtomicModify` within a Redis transaction is not supported."
-=======
-    <| ( Internal.InternalHandler
-           { Internal.rawPing = rawPing connection anything,
-             Internal.rawGet = rawGet connection anything,
-             Internal.rawSet = rawSet connection anything,
-             Internal.rawGetSet = rawGetSet connection anything,
-             Internal.rawGetMany = rawGetMany connection anything,
-             Internal.rawSetMany = rawSetMany connection anything,
-             Internal.rawDelete = rawDelete connection anything,
-             Internal.rawHGetAll = rawHGetAll connection anything,
-             Internal.rawHSet = rawHSet connection anything,
-             Internal.rawHMSet = rawHMSet connection anything,
-             Internal.rawAtomicModify = rawAtomicModify connection anything
-           },
-         connection
-       )
->>>>>>> 06cfa51b
 
 releaseHandler :: (Internal.InternalHandler, Connection) -> IO ()
 releaseHandler (_, Connection {connectionHedis}) = Database.Redis.disconnect connectionHedis
@@ -172,98 +155,6 @@
     Left _ -> Err (Internal.RedisError "The Redis library said this was an error but returned no error message.")
     Right r -> Ok r
 
-<<<<<<< HEAD
-=======
-rawPing ::
-  Connection ->
-  Platform.DoAnythingHandler ->
-  Task Internal.Error Database.Redis.Status
-rawPing connection anything =
-  platformRedis "ping" connection anything Database.Redis.ping
-
-rawGet ::
-  Connection ->
-  Platform.DoAnythingHandler ->
-  Data.ByteString.ByteString ->
-  Task Internal.Error (Maybe Data.ByteString.ByteString)
-rawGet connection anything key =
-  platformRedis "get" connection anything (Database.Redis.get key)
-
-rawSet ::
-  Connection ->
-  Platform.DoAnythingHandler ->
-  Data.ByteString.ByteString ->
-  Data.ByteString.ByteString ->
-  Task Internal.Error ()
-rawSet connection anything key value =
-  platformRedis "set" connection anything (Database.Redis.set key value)
-    |> map (\_ -> ())
-
-rawGetSet ::
-  Connection ->
-  Platform.DoAnythingHandler ->
-  Data.ByteString.ByteString ->
-  Data.ByteString.ByteString ->
-  Task Internal.Error (Maybe Data.ByteString.ByteString)
-rawGetSet connection anything key value =
-  platformRedis "getset" connection anything (Database.Redis.getset key value)
-
-rawGetMany ::
-  Connection ->
-  Platform.DoAnythingHandler ->
-  [Data.ByteString.ByteString] ->
-  Task Internal.Error [Maybe Data.ByteString.ByteString]
-rawGetMany connection anything keys =
-  platformRedis "mget" connection anything (Database.Redis.mget keys)
-
-rawSetMany ::
-  Connection ->
-  Platform.DoAnythingHandler ->
-  [(Data.ByteString.ByteString, Data.ByteString.ByteString)] ->
-  Task Internal.Error ()
-rawSetMany connection anything assocs =
-  platformRedis "mset" connection anything (Database.Redis.mset assocs)
-    |> map (\_ -> ())
-
-rawDelete ::
-  Connection ->
-  Platform.DoAnythingHandler ->
-  [Data.ByteString.ByteString] ->
-  Task Internal.Error Int
-rawDelete connection anything keys =
-  platformRedis "del" connection anything (Database.Redis.del keys)
-    |> map fromIntegral
-
-rawHGetAll ::
-  Connection ->
-  Platform.DoAnythingHandler ->
-  Data.ByteString.ByteString ->
-  Task Internal.Error [(Data.ByteString.ByteString, Data.ByteString.ByteString)]
-rawHGetAll connection anything key =
-  platformRedis "hgetall" connection anything (Database.Redis.hgetall key)
-
-rawHSet ::
-  Connection ->
-  Platform.DoAnythingHandler ->
-  Data.ByteString.ByteString ->
-  Data.ByteString.ByteString ->
-  Data.ByteString.ByteString ->
-  Task Internal.Error ()
-rawHSet connection anything key value field =
-  platformRedis "hset" connection anything (Database.Redis.hset key value field)
-    |> map (\_ -> ())
-
-rawHMSet ::
-  Connection ->
-  Platform.DoAnythingHandler ->
-  Data.ByteString.ByteString ->
-  [(Data.ByteString.ByteString, Data.ByteString.ByteString)] ->
-  Task Internal.Error ()
-rawHMSet connection anything key values =
-  platformRedis "hmset" connection anything (Database.Redis.hmset key values)
-    |> map (\_ -> ())
-
->>>>>>> 06cfa51b
 rawAtomicModify ::
   Connection ->
   Platform.DoAnythingHandler ->
