{-# LANGUAGE RankNTypes #-}
{-# LANGUAGE ScopedTypeVariables #-}

-- | A simple Redis library providing high level access to Redis features we
-- use here at NoRedInk
--
-- As with our Ruby Redis access, we enforce working within a "namespace".
module Redis.List
  ( -- * Creating a redis handler
    Real.handler,
    Internal.Handler,
    Settings.Settings (..),
    Settings.decoder,

    -- * Creating a redis API
    jsonApi,
    textApi,
    byteStringApi,
    Api,

    -- * Creating redis queries
    del,
    expire,
    ping,
    rpush,
<<<<<<< HEAD

    -- * Running Redis queries
    Internal.query,
    Internal.transaction,
    Internal.Query,
    Internal.Error (..),
    Internal.map,

    -- * Observability hepers
    Real.Info (..),
    Redis.readiness,
=======
    lrange,
    Redis.Codec,
    Redis.Encoder,
    Redis.Decoder,
    Redis.jsonCodec,
    Redis.byteStringCodec,
    Redis.textCodec,
>>>>>>> 755029c3
  )
where

import qualified Data.Aeson as Aeson
import qualified Data.ByteString as ByteString
import qualified List
import NriPrelude
import qualified Redis
import qualified Redis.Codec as Codec
import qualified Redis.Internal as Internal
import qualified Redis.Real as Real
import qualified Redis.Settings as Settings
import qualified Prelude

data Api key a
  = Api
      { -- | Removes the specified keys. A key is ignored if it does not exist.
        --
        -- https://redis.io/commands/del
        del :: List.List key -> Internal.Query Int,
        -- | Set a timeout on key. After the timeout has expired, the key will
        -- automatically be deleted. A key with an associated timeout is often said to
        -- be volatile in Redis terminology.
        --
        -- https://redis.io/commands/expire
        expire :: key -> Int -> Internal.Query (),
        -- | Returns PONG if no argument is provided, otherwise return a copy of the
        -- argument as a bulk. This command is often used to test if a connection is
        -- still alive, or to measure latency.
        --
        -- https://redis.io/commands/ping
        ping :: Internal.Query (),
        -- | Returns the specified elements of the list stored at key. The
        -- offsets start and stop are zero-based indexes, with 0 being the
        -- first element of the list (the head of the list), 1 being the next
        -- element and so on.
        --
        -- These offsets can also be negative numbers indicating offsets
        -- starting at the end of the list. For example, -1 is the last element
        -- of the list, -2 the penultimate, and so on.
        lrange :: key -> Int -> Int -> Internal.Query [a],
        -- | Insert all the specified values at the tail of the list stored at key. If key does not exist, it is created as empty list before performing the push operation. When key holds a value that is not a list, an error is returned.
        --
        -- https://redis.io/commands/rpush
        rpush :: key -> List.List a -> Internal.Query Int
      }

jsonApi :: (Aeson.ToJSON a, Aeson.FromJSON a) => (key -> Text) -> Api key a
jsonApi = makeApi Codec.jsonCodec

textApi :: (key -> Text) -> Api key Text
textApi = makeApi Codec.textCodec

byteStringApi :: (key -> Text) -> Api key ByteString.ByteString
byteStringApi = makeApi Codec.byteStringCodec

makeApi ::
  Codec.Codec a ->
  (key -> Text) ->
  Api key a
<<<<<<< HEAD
makeApi Codec.Codec {Codec.codecEncoder} toKey =
=======
makeApi Redis.Codec {Redis.codecEncoder, Redis.codecDecoder} toKey =
>>>>>>> 755029c3
  Api
    { del = Internal.Del << List.map toKey,
      expire = \key secs -> Internal.Expire (toKey key) secs,
      ping = Internal.Ping |> map (\_ -> ()),
      lrange = \key lower upper ->
        Internal.Lrange (toKey key) lower upper
          |> Internal.WithResult (Prelude.traverse codecDecoder),
      rpush = \key vals ->
        Internal.Rpush (toKey key) (List.map codecEncoder vals)
    }<|MERGE_RESOLUTION|>--- conflicted
+++ resolved
@@ -22,8 +22,8 @@
     del,
     expire,
     ping,
+    lrange,
     rpush,
-<<<<<<< HEAD
 
     -- * Running Redis queries
     Internal.query,
@@ -35,15 +35,6 @@
     -- * Observability hepers
     Real.Info (..),
     Redis.readiness,
-=======
-    lrange,
-    Redis.Codec,
-    Redis.Encoder,
-    Redis.Decoder,
-    Redis.jsonCodec,
-    Redis.byteStringCodec,
-    Redis.textCodec,
->>>>>>> 755029c3
   )
 where
 
@@ -104,11 +95,7 @@
   Codec.Codec a ->
   (key -> Text) ->
   Api key a
-<<<<<<< HEAD
-makeApi Codec.Codec {Codec.codecEncoder} toKey =
-=======
-makeApi Redis.Codec {Redis.codecEncoder, Redis.codecDecoder} toKey =
->>>>>>> 755029c3
+makeApi Codec.Codec {Codec.codecEncoder, Codec.codecDecoder} toKey =
   Api
     { del = Internal.Del << List.map toKey,
       expire = \key secs -> Internal.Expire (toKey key) secs,
