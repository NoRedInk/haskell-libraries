{-# LANGUAGE GADTs #-}
{-# LANGUAGE RankNTypes #-}

module Redis.Internal where

import qualified Data.Aeson as Aeson
import Data.ByteString (ByteString)
import qualified Data.Text
import qualified Data.Text.Encoding
import qualified Database.Redis
import qualified Dict
import qualified List
import NriPrelude hiding (map)
import qualified Set
import qualified Task
import qualified Text
import qualified Tuple
import qualified Prelude

data Error
  = RedisError Text
  | ConnectionLost
  | DecodingError Text
  | DecodingFieldError Text
  | LibraryError Text
  | TransactionAborted
  | TimeoutError

instance Aeson.ToJSON Error where
  toJSON err = Aeson.toJSON (errorForHumans err)

instance Show Error where
  show = errorForHumans >> Data.Text.unpack

data TracedQuery where
  TracedQuery :: Query a -> TracedQuery

errorForHumans :: Error -> Text
errorForHumans topError =
  case topError of
    RedisError err -> "Redis error: " ++ err
    ConnectionLost -> "Connection Lost"
    LibraryError err -> "Library error when executing (probably due to a bug in the library): " ++ err
    DecodingError err -> "Could not decode value in key: " ++ err
    DecodingFieldError err -> "Could not decode field of hash: " ++ err
    TransactionAborted -> "Transaction aborted. Watched key has changed."
    TimeoutError -> "Redis query took too long."

-- | Render the commands a query is going to run for monitoring and debugging
-- purposes. Values we write are replaced with "*****" because they might
-- contain sensitive data.
cmds :: Query b -> [Text]
cmds query'' =
  case query'' of
    Del keys -> [unwords ("DEL" : keys)]
    Expire key val -> [unwords ["EXPIRE", key, Text.fromInt val]]
    Get key -> [unwords ["GET", key]]
    Getset key _ -> [unwords ["GETSET", key, "*****"]]
    Hdel key fields -> [unwords ("HDEL" : key : fields)]
    Hgetall key -> [unwords ["HGETALL", key]]
    Hget key field -> [unwords ["HGET", key, field]]
    Hmget key fields -> [unwords ("HMGET" : key : fields)]
    Hmset key _ -> [unwords ["HMSET", key, "*****"]]
    Hset key field _ -> [unwords ["HSET", key, field, "*****"]]
    Hsetnx key field _ -> [unwords ["HSETNX", key, field, "*****"]]
<<<<<<< HEAD
    Incr key -> [unwords ["INCR", key]]
=======
    Lrange key lower upper -> [unwords ["LRANGE", key, Text.fromInt lower, Text.fromInt upper]]
>>>>>>> d8cfca6b
    Mget keys -> [unwords ("MGET" : keys)]
    Mset pairs -> [unwords ("MSET" : List.concatMap (\(key, _) -> [key, "*****"]) pairs)]
    Ping -> ["PING"]
    Rpush _ _ -> ["RPUSH"]
    Set key _ -> [unwords ["SET", key, "*****"]]
    Setnx key _ -> [unwords ["SETNX", key, "*****"]]
    Pure _ -> []
    Apply f x -> cmds f ++ cmds x
    WithResult _ x -> cmds x

unwords :: [Text] -> Text
unwords = Text.join " "

data Query a where
  Del :: [Text] -> Query Int
  Expire :: Text -> Int -> Query ()
  Get :: Text -> Query (Maybe ByteString)
  Getset :: Text -> ByteString -> Query (Maybe ByteString)
  Hdel :: Text -> [Text] -> Query Int
  Hgetall :: Text -> Query [(Text, ByteString)]
  Hget :: Text -> Text -> Query (Maybe ByteString)
  Hmget :: Text -> [Text] -> Query [Maybe ByteString]
  Hmset :: Text -> [(Text, ByteString)] -> Query ()
  Hset :: Text -> Text -> ByteString -> Query ()
  Hsetnx :: Text -> Text -> ByteString -> Query Bool
<<<<<<< HEAD
  Incr :: Text -> Query Int
=======
  Lrange :: Text -> Int -> Int -> Query [ByteString]
>>>>>>> d8cfca6b
  Mget :: [Text] -> Query [Maybe ByteString]
  Mset :: [(Text, ByteString)] -> Query ()
  Ping :: Query Database.Redis.Status
  Rpush :: Text -> [ByteString] -> Query Int
  Set :: Text -> ByteString -> Query ()
  Setnx :: Text -> ByteString -> Query Bool
  -- The constructors below are not Redis-related, but support using functions
  -- like `map` and `map2` on queries.
  Pure :: a -> Query a
  Apply :: Query (a -> b) -> Query a -> Query b
  WithResult :: (a -> Result Error b) -> Query a -> Query b

instance Prelude.Functor Query where
  fmap = map

map :: (a -> b) -> Query a -> Query b
map a = WithResult (a >> Ok)

instance Prelude.Applicative Query where
  pure = Pure
  (<*>) = Apply

data Handler
  = Handler
      { doQuery :: forall a. Query a -> Task Error a,
        doTransaction :: forall a. Query a -> Task Error a,
        doWatch :: [Text] -> Task Error (),
        namespace :: Text
      }

-- | Run a redis Query.
query :: Handler -> Query a -> Task Error a
query handler query' =
  namespaceQuery (namespace handler ++ ":") query'
    |> doQuery handler

timeoutAfterMilliseconds :: Float -> Handler -> Handler
timeoutAfterMilliseconds milliseconds handler =
  handler
    { doQuery = doQuery handler >> Task.timeout milliseconds TimeoutError,
      doTransaction = doTransaction handler >> Task.timeout milliseconds TimeoutError
    }

-- | Run a redis Query in a transaction. If the query contains several Redis
-- commands they're all executed together, and Redis will guarantee other
-- requests won't be able change values in between.
transaction :: Handler -> Query a -> Task Error a
transaction handler query' =
  namespaceQuery (namespace handler ++ ":") query'
    |> doTransaction handler

-- Runs the redis `WATCH` command. This isn't one of the `Query`
-- constructors because we're not able to run `WATCH` in a transaction,
-- only as a separate command.
watch :: Handler -> List Text -> Task Error ()
watch handler keys =
  List.map (\key -> namespace handler ++ ":" ++ key) keys
    |> doWatch handler

namespaceQuery :: Text -> Query a -> Query a
namespaceQuery prefix query' =
  case query' of
    Ping -> Ping
    Get key -> Get (prefix ++ key)
    Set key value -> Set (prefix ++ key) value
    Setnx key value -> Setnx (prefix ++ key) value
    Getset key value -> Getset (prefix ++ key) value
    Mget keys -> Mget (List.map (\k -> prefix ++ k) keys)
    Mset assocs -> Mset (List.map (\(k, v) -> (prefix ++ k, v)) assocs)
    Del keys -> Del (List.map (prefix ++) keys)
    Hgetall key -> Hgetall (prefix ++ key)
    Hmget key fields -> Hmget (prefix ++ key) fields
    Hget key field -> Hget (prefix ++ key) field
    Hset key field val -> Hset (prefix ++ key) field val
    Hsetnx key field val -> Hsetnx (prefix ++ key) field val
    Hmset key vals -> Hmset (prefix ++ key) vals
    Hdel key fields -> Hdel (prefix ++ key) fields
    Incr key -> Incr (prefix ++ key)
    Expire key secs -> Expire (prefix ++ key) secs
    Lrange key lower upper -> Lrange (prefix ++ key) lower upper
    Rpush key vals -> Rpush (prefix ++ key) vals
    Pure x -> Pure x
    Apply f x -> Apply (namespaceQuery prefix f) (namespaceQuery prefix x)
    WithResult f q -> WithResult f (namespaceQuery prefix q)

defaultExpiryKeysAfterSeconds :: Int -> Handler -> Handler
defaultExpiryKeysAfterSeconds secs handler =
  let doQuery :: Query a -> Task Error a
      doQuery query' =
        keysTouchedByQuery query'
          |> Set.toList
          |> Prelude.traverse (\key -> Expire key secs)
          |> map2 (\res _ -> res) query'
          |> doTransaction handler
   in handler {doQuery = doQuery, doTransaction = doQuery}

keysTouchedByQuery :: Query a -> Set.Set Text
keysTouchedByQuery query' =
  case query' of
    Del keys -> Set.fromList keys
    Ping -> Set.empty
    Get key -> Set.singleton key
    Set key _ -> Set.singleton key
    Setnx key _ -> Set.singleton key
    Getset key _ -> Set.singleton key
    Mget keys -> Set.fromList keys
    Hdel key _ -> Set.singleton key
    Incr key -> Set.singleton key
    Mset assocs -> Set.fromList (List.map Tuple.first assocs)
    Hgetall key -> Set.singleton key
    Hmget key _ -> Set.singleton key
    Hget key _ -> Set.singleton key
    Hset key _ _ -> Set.singleton key
    Hsetnx key _ _ -> Set.singleton key
    Hmset key _ -> Set.singleton key
    Lrange key _ _ -> Set.singleton key
    Rpush key _ -> Set.singleton key
    Pure _ -> Set.empty
    Apply f x -> Set.union (keysTouchedByQuery f) (keysTouchedByQuery x)
    WithResult _ q -> keysTouchedByQuery q
    -- We use this function to collect keys we need to expire. If the user is
    -- explicitly setting an expiry we don't want to overwrite that.
    Expire _key _ -> Set.empty

toB :: Text -> ByteString
toB = Data.Text.Encoding.encodeUtf8

maybesToDict :: Ord key => List key -> List (Maybe a) -> Dict.Dict key a
maybesToDict keys values =
  List.map2 (,) keys values
    |> List.filterMap
      ( \(key, value) ->
          case value of
            Nothing -> Nothing
            Just v -> Just (key, v)
      )
    |> Dict.fromList<|MERGE_RESOLUTION|>--- conflicted
+++ resolved
@@ -63,11 +63,8 @@
     Hmset key _ -> [unwords ["HMSET", key, "*****"]]
     Hset key field _ -> [unwords ["HSET", key, field, "*****"]]
     Hsetnx key field _ -> [unwords ["HSETNX", key, field, "*****"]]
-<<<<<<< HEAD
     Incr key -> [unwords ["INCR", key]]
-=======
     Lrange key lower upper -> [unwords ["LRANGE", key, Text.fromInt lower, Text.fromInt upper]]
->>>>>>> d8cfca6b
     Mget keys -> [unwords ("MGET" : keys)]
     Mset pairs -> [unwords ("MSET" : List.concatMap (\(key, _) -> [key, "*****"]) pairs)]
     Ping -> ["PING"]
@@ -93,11 +90,8 @@
   Hmset :: Text -> [(Text, ByteString)] -> Query ()
   Hset :: Text -> Text -> ByteString -> Query ()
   Hsetnx :: Text -> Text -> ByteString -> Query Bool
-<<<<<<< HEAD
   Incr :: Text -> Query Int
-=======
   Lrange :: Text -> Int -> Int -> Query [ByteString]
->>>>>>> d8cfca6b
   Mget :: [Text] -> Query [Maybe ByteString]
   Mset :: [(Text, ByteString)] -> Query ()
   Ping :: Query Database.Redis.Status
