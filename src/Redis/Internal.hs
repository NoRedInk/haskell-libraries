--- conflicted
+++ resolved
@@ -35,6 +35,7 @@
   Del :: [ByteString] -> Query Int
   Hgetall :: ByteString -> Query [(ByteString, ByteString)]
   Hset :: ByteString -> ByteString -> ByteString -> Query ()
+  Hmset :: ByteString -> [(ByteString, ByteString)] -> Query ()
   -- AtomicModify is not a Redis command but a higher-level function supporting
   -- the common use case of reading a value and then writing it atomically.
   AtomicModify :: ByteString -> (Maybe ByteString -> (ByteString, a)) -> Query (ByteString, a)
@@ -53,48 +54,12 @@
 
 newtype InternalHandler
   = InternalHandler
-<<<<<<< HEAD
       { doQuery :: forall a. Query a -> Task Error a
-=======
-      { rawPing :: Task Error Database.Redis.Status,
-        rawGet :: ByteString -> Task Error (Maybe ByteString),
-        rawSet :: ByteString -> ByteString -> Task Error (),
-        rawGetSet :: ByteString -> ByteString -> Task Error (Maybe ByteString),
-        rawGetMany :: [ByteString] -> Task Error [Maybe ByteString],
-        rawSetMany :: [(ByteString, ByteString)] -> Task Error (),
-        rawDelete :: [ByteString] -> Task Error Int,
-        rawHGetAll :: ByteString -> Task Error [(ByteString, ByteString)],
-        rawHSet :: ByteString -> ByteString -> ByteString -> Task Error (),
-        rawHMSet :: ByteString -> [(ByteString, ByteString)] -> Task Error (),
-        rawAtomicModify ::
-          forall a.
-          ByteString ->
-          (Maybe ByteString -> (ByteString, a)) ->
-          Task Error (ByteString, a)
->>>>>>> 06cfa51b
       }
 
 data Handler
   = Handler
-<<<<<<< HEAD
       { handlerWithNamespace :: InternalHandler,
-=======
-      { ping :: Task Error Database.Redis.Status,
-        get :: ByteString -> Task Error (Maybe ByteString),
-        set :: ByteString -> ByteString -> Task Error (),
-        getset :: ByteString -> ByteString -> Task Error (Maybe ByteString),
-        mget :: [ByteString] -> Task Error [Maybe ByteString],
-        mset :: [(ByteString, ByteString)] -> Task Error (),
-        del :: [ByteString] -> Task Error Int,
-        hgetall :: ByteString -> Task Error [(ByteString, ByteString)],
-        hset :: ByteString -> ByteString -> ByteString -> Task Error (),
-        hmset :: ByteString -> [(ByteString, ByteString)] -> Task Error (),
-        atomicModify ::
-          forall a.
-          ByteString ->
-          (Maybe ByteString -> (ByteString, a)) ->
-          Task Error (ByteString, a),
->>>>>>> 06cfa51b
         unNamespacedHandler :: InternalHandler
       }
 
@@ -115,7 +80,6 @@
 namespaceQuery :: Text -> Query a -> Query a
 namespaceQuery namespace query' =
   let byteNamespace = namespace ++ ":" |> toB
-<<<<<<< HEAD
    in case query' of
         Ping -> Ping
         Get key -> Get (byteNamespace ++ key)
@@ -126,26 +90,11 @@
         Del keys -> Del (map (byteNamespace ++) keys)
         Hgetall key -> Hgetall (byteNamespace ++ key)
         Hset key field val -> Hset (byteNamespace ++ key) field val
+        Hmset key vals -> Hmset (byteNamespace ++ key) vals
         AtomicModify key f -> AtomicModify (byteNamespace ++ key) f
         Fmap f q -> Fmap f (namespaceQuery namespace q)
         Pure x -> Pure x
         Apply f x -> Apply (namespaceQuery namespace f) (namespaceQuery namespace x)
-=======
-   in Handler
-        { ping = rawPing h,
-          get = \key -> rawGet h (byteNamespace ++ key),
-          set = \key value -> rawSet h (byteNamespace ++ key) value,
-          getset = \key value -> rawGetSet h (byteNamespace ++ key) value,
-          mget = \keys -> rawGetMany h (map (\k -> byteNamespace ++ k) keys),
-          mset = \assocs -> rawSetMany h (map (\(k, v) -> (byteNamespace ++ k, v)) assocs),
-          del = \keys -> rawDelete h (map (byteNamespace ++) keys),
-          hgetall = \key -> rawHGetAll h (byteNamespace ++ key),
-          hset = \key field val -> rawHSet h (byteNamespace ++ key) field val,
-          hmset = \key vals -> rawHMSet h (byteNamespace ++ key) vals,
-          atomicModify = \key f -> rawAtomicModify h (byteNamespace ++ key) f,
-          unNamespacedHandler = h
-        }
->>>>>>> 06cfa51b
 
 toB :: Text -> ByteString
 toB = Data.Text.Encoding.encodeUtf8