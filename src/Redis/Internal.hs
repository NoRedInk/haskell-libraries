{-# LANGUAGE RankNTypes #-}

module Redis.Internal where

import Cherry.Prelude
<<<<<<< HEAD
import qualified Data.Aeson as Aeson
import qualified Data.ByteString
=======
import Data.ByteString (ByteString)
>>>>>>> bbaa50cd
import qualified Data.Text.Encoding
import qualified Database.Redis

data Error
  = RedisError Text
  | ConnectionLost
  | LibraryError Text
  deriving (Show, Generic)

instance Aeson.ToJSON Error

errorForHumans :: Error -> Text
errorForHumans topError =
  case topError of
    RedisError err -> "Redis error: " ++ err
    ConnectionLost -> "Connection Lost"
    LibraryError err -> "Library error: " ++ err

data Handler
  = Handler
      { rawPing :: Task Error Database.Redis.Status,
        rawGet :: ByteString -> Task Error (Maybe ByteString),
        rawSet :: ByteString -> ByteString -> Task Error (),
        rawGetSet :: ByteString -> ByteString -> Task Error (Maybe ByteString),
        rawGetMany :: [ByteString] -> Task Error [Maybe ByteString],
        rawSetMany :: [(ByteString, ByteString)] -> Task Error (),
        rawDelete :: [ByteString] -> Task Error Int,
        rawAtomicModify ::
          forall a.
          ByteString ->
          (Maybe ByteString -> (ByteString, a)) ->
          Task Error (ByteString, a)
      }

data NamespacedHandler
  = NamespacedHandler
      { ping :: Task Error Database.Redis.Status,
        get :: ByteString -> Task Error (Maybe ByteString),
        set :: ByteString -> ByteString -> Task Error (),
        getSet :: ByteString -> ByteString -> Task Error (Maybe ByteString),
        getMany :: [ByteString] -> Task Error [Maybe ByteString],
        setMany :: [(ByteString, ByteString)] -> Task Error (),
        delete :: [ByteString] -> Task Error Int,
        atomicModify ::
          forall a.
          ByteString ->
          (Maybe ByteString -> (ByteString, a)) ->
          Task Error (ByteString, a)
      }

namespacedHandler :: Handler -> Text -> NamespacedHandler
namespacedHandler h namespace =
  let byteNamespace = namespace ++ ":" |> toB
   in NamespacedHandler
        { ping = rawPing h,
          get = \key -> rawGet h (byteNamespace ++ key),
          set = \key value -> rawSet h (byteNamespace ++ key) value,
          getSet = \key value -> rawGetSet h (byteNamespace ++ key) value,
          getMany = \keys -> rawGetMany h (map (\k -> byteNamespace ++ k) keys),
          setMany = \assocs -> rawSetMany h (map (\(k, v) -> (byteNamespace ++ k, v)) assocs),
          delete = \keys -> rawDelete h (map (byteNamespace ++) keys),
          atomicModify = \key f -> rawAtomicModify h (byteNamespace ++ key) f
        }

toB :: Text -> ByteString
toB = Data.Text.Encoding.encodeUtf8<|MERGE_RESOLUTION|>--- conflicted
+++ resolved
@@ -3,12 +3,8 @@
 module Redis.Internal where
 
 import Cherry.Prelude
-<<<<<<< HEAD
 import qualified Data.Aeson as Aeson
-import qualified Data.ByteString
-=======
 import Data.ByteString (ByteString)
->>>>>>> bbaa50cd
 import qualified Data.Text.Encoding
 import qualified Database.Redis
 
