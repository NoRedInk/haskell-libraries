{-# LANGUAGE GADTs #-}

module Redis.Mock
  ( handler,
  )
where

import Data.ByteString (ByteString)
import qualified Data.HashMap.Strict as HM
import Data.IORef (IORef, atomicModifyIORef', newIORef)
import qualified Data.List
import qualified Database.Redis
import qualified List
import qualified Maybe
import NriPrelude
import qualified Platform
import qualified Redis.Internal as Internal
import qualified Tuple
import Prelude (IO, pure)
import qualified Prelude

handler :: Text -> IO Internal.Handler
handler namespace = do
  modelRef <- init
  anything <- Platform.doAnythingHandler
  Internal.Handler
    { Internal.doQuery = \query ->
        atomicModifyIORef'
          modelRef
          ( \model ->
              let (newHash, res) = doQuery query (hash model)
               in ( model {hash = newHash},
                    res
                  )
          )
          |> Platform.doAnything anything,
      Internal.doTransaction = \query ->
        atomicModifyIORef'
          modelRef
          ( \Model {hash, watchedKeys} ->
              let (newHash, res) =
                    if snapshotKeys (HM.keys watchedKeys) hash == watchedKeys
                      then doQuery query hash
                      else (hash, Err Internal.TransactionAborted)
               in ( Model {hash = newHash, watchedKeys = HM.empty},
                    res
                  )
          )
          |> Platform.doAnything anything,
      Internal.doWatch = \keys ->
        atomicModifyIORef'
          modelRef
          ( \model ->
              ( watchKeys keys model,
                Ok ()
              )
          )
          |> Platform.doAnything anything,
      Internal.namespace = namespace
    }
    |> Prelude.pure

-- | This is our mock implementation of the Redis state. Our mock implementation
-- will store a single value of this type, and redis commands will modify it.
data Model
  = Model
      { hash :: HM.HashMap Text RedisType,
        watchedKeys :: HM.HashMap Text (Maybe RedisType)
      }

-- | Redis supports a small number of types and most of its commands expect a
-- particular type in the keys the command is used on.
--
-- The type below contains a subset of the types supported by Redis, just those
-- we currently have commands for.
data RedisType
  = RedisByteString ByteString
  | RedisHash (HM.HashMap Text ByteString)
  | RedisList [ByteString]
  | RedisInt Int
  deriving (Eq)

expectByteString :: RedisType -> Result Internal.Error ByteString
expectByteString val =
  case val of
    RedisByteString bytestring -> Ok bytestring
    RedisHash _ -> Err wrongTypeErr
    RedisList _ -> Err wrongTypeErr
    RedisInt _ -> Err wrongTypeErr

expectHash :: RedisType -> Result Internal.Error (HM.HashMap Text ByteString)
expectHash val =
  case val of
    RedisByteString _ -> Err wrongTypeErr
    RedisHash hash -> Ok hash
    RedisList _ -> Err wrongTypeErr
    RedisInt _ -> Err wrongTypeErr

expectInt :: RedisType -> Result Internal.Error Int
expectInt val =
  case val of
    RedisInt int -> Ok int
    RedisByteString _ -> Err wrongTypeErr
    RedisHash _ -> Err wrongTypeErr
    RedisList _ -> Err wrongTypeErr

watchKeys :: [Text] -> Model -> Model
watchKeys keys model =
  model
    { watchedKeys =
        -- If this command watches a key that already was watched,
        -- keep the value from the original snapshot: We want to
        -- ensure transactions don't change keys since they were
        -- first watched.
        snapshotKeys keys (hash model) ++ watchedKeys model
    }

snapshotKeys :: [Text] -> HM.HashMap Text RedisType -> HM.HashMap Text (Maybe RedisType)
snapshotKeys keys hm =
  Prelude.foldMap
    (\key -> HM.singleton key (HM.lookup key hm))
    keys

init :: IO (IORef Model)
init = newIORef (Model HM.empty HM.empty)

doQuery ::
  Internal.Query a ->
  HM.HashMap Text RedisType ->
  (HM.HashMap Text RedisType, Result Internal.Error a)
doQuery query hm =
  case query of
    Internal.Ping ->
      ( hm,
        Ok Database.Redis.Pong
      )
    Internal.Get key ->
      ( hm,
        HM.lookup key hm
          |> Prelude.traverse expectByteString
      )
    Internal.Set key value ->
      ( HM.insert key (RedisByteString value) hm,
        Ok ()
      )
    Internal.Setnx key value ->
      if HM.member key hm
        then (hm, Ok False)
        else (HM.insert key (RedisByteString value) hm, Ok True)
    Internal.Getset key value ->
      ( HM.insert key (RedisByteString value) hm,
        HM.lookup key hm
          |> Prelude.traverse expectByteString
      )
    Internal.Mget keys ->
      ( hm,
        Prelude.traverse
          (\key -> HM.lookup key hm |> Prelude.traverse expectByteString)
          keys
      )
    Internal.Mset assocs ->
      ( List.foldl
          (\(key, val) hm' -> HM.insert key val hm')
          hm
          (List.map (\(k, v) -> (k, RedisByteString v)) assocs),
        Ok ()
      )
    Internal.Del keys ->
      List.foldl
        ( \key (hm', count) ->
            if HM.member key hm'
              then (HM.delete key hm', count + 1)
              else (hm', count)
        )
        (hm, 0 :: Int)
        keys
        |> Tuple.mapSecond Ok
    Internal.Hgetall key ->
      ( hm,
        HM.lookup key hm
          |> Prelude.traverse expectHash
          |> map
            ( \res ->
                case res of
                  Just hm' -> HM.toList hm'
                  Nothing -> []
            )
      )
    Internal.Hset key field val ->
      case HM.lookup key hm of
        Nothing ->
          ( HM.insert key (RedisHash (HM.singleton field val)) hm,
            Ok ()
          )
        Just (RedisHash hm') ->
          ( HM.insert key (RedisHash (HM.insert field val hm')) hm,
            Ok ()
          )
        Just _ ->
          ( hm,
            Err wrongTypeErr
          )
    Internal.Hsetnx key field val ->
      case HM.lookup key hm of
        Nothing ->
          ( HM.insert key (RedisHash (HM.singleton field val)) hm,
            Ok True
          )
        Just (RedisHash hm') ->
          if HM.member field hm'
            then
              ( hm,
                Ok False
              )
            else
              ( HM.insert key (RedisHash (HM.insert field val hm')) hm,
                Ok True
              )
        Just _ ->
          ( hm,
            Err wrongTypeErr
          )
    Internal.Hget key field ->
      case HM.lookup key hm of
        Nothing ->
          ( hm,
            Ok Nothing
          )
        Just (RedisHash hm') ->
          ( hm,
            Ok (HM.lookup field hm')
          )
        Just _ ->
          ( hm,
            Err wrongTypeErr
          )
    Internal.Hmget key fields ->
      case HM.lookup key hm of
        Nothing ->
          ( hm,
            Ok []
          )
        Just (RedisHash hm') ->
          ( hm,
            map (\field -> HM.lookup field hm') fields
              |> Ok
          )
        Just _ ->
          ( hm,
            Err wrongTypeErr
          )
    Internal.Hmset key vals ->
      case HM.lookup key hm of
        Nothing ->
          ( HM.insert key (RedisHash (HM.fromList vals)) hm,
            Ok ()
          )
        Just (RedisHash hm') ->
          ( HM.insert key (RedisHash (hm' ++ HM.fromList vals)) hm,
            Ok ()
          )
        Just _ ->
          ( hm,
            Err wrongTypeErr
          )
    Internal.Hdel key fields ->
      case HM.lookup key hm of
        Nothing ->
          ( hm,
            Ok 0
          )
        Just (RedisHash hm') ->
          let hmAfterDeletions = Prelude.foldr HM.delete hm' fields
           in ( HM.insert key (RedisHash hmAfterDeletions) hm,
                HM.size hm' - HM.size hmAfterDeletions
                  |> Prelude.fromIntegral
                  |> Ok
              )
        Just _ ->
          ( hm,
            Err wrongTypeErr
          )
<<<<<<< HEAD
    Internal.Incr key ->
      ( HM.alter
          ( \member ->
              case member of
                Just (RedisInt x) -> Just (RedisInt (x + 1))
                _ -> Just (RedisInt 0)
          )
          key
          hm,
        HM.lookup key hm
          |> Maybe.withDefault (RedisInt 0)
          |> expectInt
=======
    Internal.Lrange key lower' upper' ->
      ( hm,
        case HM.lookup key hm of
          Nothing ->
            Ok []
          Just (RedisList elems) ->
            let length = List.length elems
                lower = if lower' >= 0 then lower' else length - lower'
                upper = if upper' >= 0 then upper' else length - upper'
             in elems
                  |> Data.List.splitAt (Prelude.fromIntegral (upper + 1))
                  |> Tuple.first
                  |> List.drop lower
                  |> Ok
          Just _ ->
            Err wrongTypeErr
>>>>>>> d8cfca6b
      )
    Internal.Rpush key vals ->
      case HM.lookup key hm of
        Nothing ->
          ( HM.insert key (RedisList vals) hm,
            Ok (List.length vals)
          )
        Just (RedisList prev) ->
          let combined = prev ++ vals
           in ( HM.insert key (RedisList combined) hm,
                Ok (List.length combined)
              )
        Just _ ->
          ( hm,
            Err wrongTypeErr
          )
    Internal.Expire _ _ ->
      -- Expiring is an intentional no-op in `Redis.Mock`. Implementing it would
      -- likely be a lot of effort, and only support writing slow tests.
      ( hm,
        Ok ()
      )
    Internal.Pure x -> (hm, Ok x)
    Internal.Apply fQuery xQuery ->
      let (hm1, f) = doQuery fQuery hm
          (hm2, x) = doQuery xQuery hm1
       in (hm2, map2 (\f' x' -> f' x') f x)
    Internal.WithResult f q ->
      doQuery q hm
        |> map
          ( \result ->
              case result of
                Err a -> Err a
                Ok res -> f res
          )

wrongTypeErr :: Internal.Error
wrongTypeErr = Internal.RedisError "WRONGTYPE Operation against a key holding the wrong kind of value"<|MERGE_RESOLUTION|>--- conflicted
+++ resolved
@@ -280,7 +280,6 @@
           ( hm,
             Err wrongTypeErr
           )
-<<<<<<< HEAD
     Internal.Incr key ->
       ( HM.alter
           ( \member ->
@@ -293,7 +292,7 @@
         HM.lookup key hm
           |> Maybe.withDefault (RedisInt 0)
           |> expectInt
-=======
+      )
     Internal.Lrange key lower' upper' ->
       ( hm,
         case HM.lookup key hm of
@@ -310,7 +309,6 @@
                   |> Ok
           Just _ ->
             Err wrongTypeErr
->>>>>>> d8cfca6b
       )
     Internal.Rpush key vals ->
       case HM.lookup key hm of
