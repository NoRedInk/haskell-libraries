--- conflicted
+++ resolved
@@ -33,6 +33,7 @@
   )
 where
 
+import qualified Data.ByteString.Char8
 import qualified Data.Text
 import qualified Data.Text.Encoding
 import qualified Data.Time
@@ -258,22 +259,16 @@
       pgQueryTimeoutSeconds
     } =
     defaultPGDatabase
-<<<<<<< HEAD
-      { pgDBName = toS (unPgDatabase pgDatabase),
-        pgDBUser = toS (unPgUser pgUser),
-        pgDBPass = toS <| Log.unSecret (unPgPassword pgPassword),
+      { pgDBName = Data.Text.Encoding.encodeUtf8 (unPgDatabase pgDatabase),
+        pgDBUser = Data.Text.Encoding.encodeUtf8 (unPgUser pgUser),
+        pgDBPass = Data.Text.Encoding.encodeUtf8 <| Log.unSecret (unPgPassword pgPassword),
         pgDBParams =
           [ -- We configure Postgres to automatically kill queries when they run
             -- too long. That should offer some protection against queries
             -- locking up the database.
             -- https://www.postgresql.org/docs/9.4/runtime-config-client.html
-            ("statement_timeout", milli * pgQueryTimeoutSeconds |> floor |> show)
+            ("statement_timeout", milli * pgQueryTimeoutSeconds |> floor |> show |> Data.ByteString.Char8.pack)
           ],
-=======
-      { pgDBName = Data.Text.Encoding.encodeUtf8 (unPgDatabase pgDatabase),
-        pgDBUser = Data.Text.Encoding.encodeUtf8 (unPgUser pgUser),
-        pgDBPass = Data.Text.Encoding.encodeUtf8 <| Log.unSecret (unPgPassword pgPassword),
->>>>>>> 6f6a5086
         pgDBAddr =
           -- The rule that PostgreSQL/libpq applies to `host`:
           --
@@ -300,6 +295,6 @@
     Environment.Variable
       { Environment.name = "PG_QUERY_TIMEOUT_SECONDS",
         Environment.description = "The maximum time a query can run before it is cancelled.",
-        Environment.defaultValue = defaultSettings |> pgQueryTimeoutSeconds |> show
+        Environment.defaultValue = defaultSettings |> pgQueryTimeoutSeconds |> show |> Data.Text.pack
       }
     Environment.float