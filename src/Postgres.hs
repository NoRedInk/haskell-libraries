--- conflicted
+++ resolved
@@ -58,11 +58,7 @@
 import qualified Log
 import Network.Socket (SockAddr (..))
 import Nri.Prelude
-<<<<<<< HEAD
 import qualified Platform
-=======
-import qualified Nri.Task as Task
->>>>>>> 0fcd26f5
 import qualified Postgres.Settings as Settings
 import Prelude (error)
 
@@ -73,7 +69,7 @@
   Data.Acquire.mkAcquire acquire release
   where
     acquire = do
-      doAnything <- Task.handler
+      doAnything <- Platform.doAnythingHandler
       pool <-
         map GenericDb.Pool
           <| Data.Pool.createPool
