-- |  A library to create @Expectation@s, which describe a claim to be tested.
--
-- = Quick Reference
--
-- - 'equal' @(arg2 == arg1)@
-- - 'notEqual' @(arg2 /= arg1)@
-- - 'lessThan' @(arg2 < arg1)@
-- - 'atMost' @(arg2 <= arg1)@
-- - 'greaterThan' @(arg2 > arg1)@
-- - 'atLeast' @(arg2 >= arg1)@
-- - 'true' @(arg == True)@
-- - 'false' @(arg == False)@
module Expect
  ( -- * Basic Expectations
    Expectation,
    equal,
    notEqual,
    all,
    concat,
    equalToContentsOf,

    -- * Numeric Comparisons
    lessThan,
    atMost,
    greaterThan,
    atLeast,

    -- * Booleans
    true,
    false,

    -- * Collections
    ok,
    err,

    -- * Customizing
    pass,
    fail,
    onFail,
    fromResult,

    -- * Testing tasks
    succeeds,
    fails,
    andCheck,

    -- * Fancy Expectations
    fromIO,
    Internal.Expectation',
  )
where

import qualified Data.Text
import qualified Data.Text.IO
import qualified Debug
import qualified GHC.Stack as Stack
import qualified List
import NriPrelude
import qualified Platform.Internal
import qualified Pretty.Diff as Diff
import qualified System.Console.Terminal.Size as Terminal
import qualified System.Directory as Directory
import qualified System.FilePath as FilePath
import qualified Task
import Test.Internal (Expectation)
import qualified Test.Internal as Internal
import qualified Text.Show.Pretty
import Prelude (IO, show)
import qualified Prelude

-- | Always passes.
--
-- > import Json.Decode exposing (decodeString, int)
-- > import Test exposing (test)
-- > import Expect
-- >
-- >
-- > test "Json.Decode.int can decode the number 42." <|
-- >     \_ ->
-- >         case decodeString int "42" of
-- >             Ok _ ->
-- >                 Expect.pass
-- >
-- >             Err err ->
-- >                 Expect.fail err
pass :: Expectation
pass = Internal.Expectation (Task.succeed ())

-- | Fails with the given message.
--
-- > import Json.Decode exposing (decodeString, int)
-- > import Test exposing (test)
-- > import Expect
-- >
-- >
-- > test "Json.Decode.int can decode the number 42." <|
-- >     \_ ->
-- >         case decodeString int "42" of
-- >             Ok _ ->
-- >                 Expect.pass
-- >
-- >             Err err ->
-- >                 Expect.fail err
fail :: Stack.HasCallStack => Text -> Expectation
fail msg =
<<<<<<< HEAD
  msg
    |> Internal.FailedAssertion
    |> Task.fail
=======
  Internal.FailedAssertion msg (Stack.withFrozenCallStack Internal.getFrame)
    |> Internal.Failed
    |> Task.succeed
>>>>>>> 1574155c
    |> Internal.Expectation

-- | If the given expectation fails, replace its failure message with a custom one.
--
-- > "something"
-- >     |> Expect.equal "something else"
-- >     |> Expect.onFail "thought those two strings would be the same"
onFail :: Text -> Expectation -> Expectation
onFail msg (Internal.Expectation task) =
  task
<<<<<<< HEAD
    |> Task.onError
      ( \_ ->
          Task.fail (Internal.FailedAssertion msg)
=======
    |> Task.map
      ( \res ->
          case res of
            Internal.Succeeded -> Internal.Succeeded
            Internal.Failed _ -> Internal.Failed (Internal.FailedAssertion msg Internal.getFrame)
>>>>>>> 1574155c
      )
    |> Internal.Expectation

-- | Passes if the arguments are equal.
--
-- > Expect.equal 0 (List.length [])
-- >
-- > -- Passes because (0 == 0) is True
--
-- Failures resemble code written in pipeline style, so you can tell which argument is which:
--
-- > -- Fails because the expected value didn't split the space in "Betty Botter"
-- > Text.split " " "Betty Botter bought some butter"
-- >     |> Expect.equal [ "Betty Botter", "bought", "some", "butter" ]
-- >
-- > {-
-- >
-- > [ "Betty", "Botter", "bought", "some", "butter" ]
-- > ╷
-- > │ Expect.equal
-- > ╵
-- > [ "Betty Botter", "bought", "some", "butter" ]
-- >
-- > -}
equal :: (Stack.HasCallStack, Show a, Eq a) => a -> a -> Expectation
equal = Stack.withFrozenCallStack assert (==) "Expect.equal"

-- | Passes if the arguments are not equal.
--
-- > -- Passes because (11 /= 100) is True
-- > 90 + 10
-- >     |> Expect.notEqual 11
-- >
-- >
-- > -- Fails because (100 /= 100) is False
-- > 90 + 10
-- >     |> Expect.notEqual 100
-- >
-- > {-
-- >
-- > 100
-- > ╷
-- > │ Expect.notEqual
-- > ╵
-- > 100
-- >
-- > -}
notEqual :: (Stack.HasCallStack, Show a, Eq a) => a -> a -> Expectation
notEqual = Stack.withFrozenCallStack assert (/=) "Expect.notEqual"

-- | Passes if the second argument is less than the first.
--
-- > Expect.lessThan 1 (List.length [])
-- >
-- > -- Passes because (0 < 1) is True
--
-- Failures resemble code written in pipeline style, so you can tell which argument is which:
--
-- > -- Fails because (0 < -1) is False
-- > List.length []
-- >     |> Expect.lessThan -1
-- >
-- >
-- > {-
-- >
-- > 0
-- > ╷
-- > │ Expect.lessThan
-- > ╵
-- > -1
-- >
-- > -}
lessThan :: (Stack.HasCallStack, Show a, Ord a) => a -> a -> Expectation
lessThan = Stack.withFrozenCallStack assert (>) "Expect.lessThan"

-- | Passes if the second argument is less than or equal to the first.
--
-- > Expect.atMost 1 (List.length [])
-- >
-- > -- Passes because (0 <= 1) is True
--
-- Failures resemble code written in pipeline style, so you can tell which argument is which:
--
-- > -- Fails because (0 <= -3) is False
-- > List.length []
-- >     |> Expect.atMost -3
-- >
-- > {-
-- >
-- > 0
-- > ╷
-- > │ Expect.atMost
-- > ╵
-- > -3
-- >
-- > -}
atMost :: (Stack.HasCallStack, Show a, Ord a) => a -> a -> Expectation
atMost = Stack.withFrozenCallStack assert (>=) "Expect.atMost"

-- | Passes if the second argument is greater than the first.
--
-- > Expect.greaterThan -2 List.length []
-- >
-- > -- Passes because (0 > -2) is True
--
-- Failures resemble code written in pipeline style, so you can tell which argument is which:
--
-- > -- Fails because (0 > 1) is False
-- > List.length []
-- >     |> Expect.greaterThan 1
-- >
-- > {-
-- >
-- > 0
-- > ╷
-- > │ Expect.greaterThan
-- > ╵
-- > 1
-- >
-- > -}
greaterThan :: (Stack.HasCallStack, Show a, Ord a) => a -> a -> Expectation
greaterThan = Stack.withFrozenCallStack assert (<) "Expect.greaterThan"

-- | Passes if the second argument is greater than or equal to the first.
--
-- > Expect.atLeast -2 (List.length [])
-- >
-- > -- Passes because (0 >= -2) is True
--
-- Failures resemble code written in pipeline style, so you can tell which argument is which:
--
-- > -- Fails because (0 >= 3) is False
-- > List.length []
-- >     |> Expect.atLeast 3
-- >
-- > {-
-- >
-- > 0
-- > ╷
-- > │ Expect.atLeast
-- > ╵
-- > 3
-- >
-- > -}
atLeast :: (Stack.HasCallStack, Show a, Ord a) => a -> a -> Expectation
atLeast = Stack.withFrozenCallStack assert (<=) "Expect.atLeast"

-- | Passes if the argument is 'True', and otherwise fails with the given message.
--
-- > Expect.true "Expected the list to be empty." (List.isEmpty [])
-- >
-- > -- Passes because (List.isEmpty []) is True
--
-- Failures resemble code written in pipeline style, so you can tell which argument is which:
--
-- > -- Fails because List.isEmpty returns False, but we expect True.
-- > List.isEmpty [ 42 ]
-- >     |> Expect.true "Expected the list to be empty."
-- >
-- > {-
-- >
-- > Expected the list to be empty.
-- >
-- > -}
true :: Stack.HasCallStack => Bool -> Expectation
true x = Stack.withFrozenCallStack assert (&&) "Expect.true" x True

-- | Passes if the argument is 'False', and otherwise fails with the given message.
--
-- > Expect.false "Expected the list not to be empty." (List.isEmpty [ 42 ])
-- >
-- > -- Passes because (List.isEmpty [ 42 ]) is False
--
-- Failures resemble code written in pipeline style, so you can tell which argument is which:
--
-- > -- Fails because (List.isEmpty []) is True
-- > List.isEmpty []
-- >     |> Expect.false "Expected the list not to be empty."
-- >
-- > {-
-- >
-- > Expected the list not to be empty.
-- >
-- > -}
false :: Stack.HasCallStack => Bool -> Expectation
false x = Stack.withFrozenCallStack assert xor "Expect.false" x True

-- | Passes if each of the given functions passes when applied to the subject.
--
-- Passing an empty list is assumed to be a mistake, so Expect.all [] will always return a failed expectation no matter what else it is passed.
--
-- > Expect.all
-- >     [ Expect.greaterThan -2
-- >     , Expect.lessThan 5
-- >     ]
-- >     (List.length [])
-- > -- Passes because (0 > -2) is True and (0 < 5) is also True
--
-- Failures resemble code written in pipeline style, so you can tell which argument is which:
--
-- > -- Fails because (0 < -10) is False
-- > List.length []
-- >     |> Expect.all
-- >         [ Expect.greaterThan -2
-- >         , Expect.lessThan -10
-- >         , Expect.equal 0
-- >         ]
-- > {-
-- > 0
-- > ╷
-- > │ Expect.lessThan
-- > ╵
-- > -10
-- > -}
all :: Stack.HasCallStack => List (subject -> Expectation) -> subject -> Expectation
all expectations subject =
  List.foldl
    ( \expectation acc ->
        Internal.append
          acc
          (Stack.withFrozenCallStack expectation subject)
    )
    pass
    expectations

-- | Combine multiple expectations into one. The resulting expectation is a
-- failure if any of the original expectations are a failure.
concat :: Stack.HasCallStack => List Expectation -> Expectation
concat expectations =
  List.foldl
    ( \expectation acc ->
        Internal.append
          acc
          (Stack.withFrozenCallStack expectation)
    )
    pass
    expectations

-- | Passes if the Result is an Ok rather than Err. This is useful for tests where you expect not to see an error, but you don't care what the actual result is.
--
-- (Tip: If your function returns a Maybe instead, consider Expect.notEqual Nothing.)
--
-- > -- Passes
-- > String.toInt "not an int"
-- >     |> Expect.err
--
-- Test failures will be printed with the unexpected Ok value contrasting with any Err.
--
-- > -- Fails
-- > String.toInt "20"
-- >     |> Expect.err
-- >
-- > {-
-- >
-- > Ok 20
-- > ╷
-- > │ Expect.err
-- > ╵
-- > Err _
-- >
-- > -}
ok :: (Stack.HasCallStack, Show b) => Result b a -> Expectation
ok res =
  case res of
    Ok _ -> pass
    Err message -> Stack.withFrozenCallStack fail ("I expected a Ok but got Err (" ++ Debug.toString message ++ ")")

-- | Passes if the Result is an Err rather than Ok. This is useful for tests where you expect to get an error but you don't care what the actual error is.
--
-- (Tip: If your function returns a Maybe instead, consider Expect.equal Nothing.)
--
-- > -- Passes
-- > String.toInt "not an int"
-- >     |> Expect.err
--
-- Test failures will be printed with the unexpected Ok value contrasting with any Err.
--
-- > -- Fails
-- > String.toInt "20"
-- >     |> Expect.err
-- >
-- > {-
-- >
-- > Ok 20
-- > ╷
-- > │ Expect.err
-- > ╵
-- > Err _
-- >
-- > -}
err :: (Stack.HasCallStack, Show a) => Result b a -> Expectation
err res =
  case res of
    Ok value -> Stack.withFrozenCallStack fail ("I expected a Err but got Ok (" ++ Debug.toString value ++ ")")
    Err _ -> pass

-- | Check if a string is equal to the contents of a file.
--
-- > Debug.toString complicatedObject
-- >     |> Expect.equalToContentsOf "golden-results/complicated-object.txt"
--
-- If the file does not exist it will be created and the test will pass.
-- Subsequent runs will check the test output matches the now existing file.
--
-- This can be useful when checking big strings, like for example JSON
-- encodings. When a test fails we can throw away the file, rerun the test, and
-- use @git diff golden-results/complicated-object.txt@ to check whether the
-- changes are acceptable.
<<<<<<< HEAD
equalToContentsOf :: Text -> Text -> Expectation
equalToContentsOf filepath' actual = do
  let filepath = Data.Text.unpack filepath'
  exists <-
    fromIO <| do
      Directory.createDirectoryIfMissing True (FilePath.takeDirectory filepath)
      Directory.doesFileExist filepath
  if exists
    then do
      expected <- fromIO (Data.Text.IO.readFile filepath)
      assert
        (==)
        "Expect.equalToContentsOf"
        (UnescapedShow expected)
        (UnescapedShow actual)
    else do
      fromIO (Data.Text.IO.writeFile filepath actual)
      pass
=======
equalToContentsOf :: Stack.HasCallStack => Text -> Text -> Expectation
equalToContentsOf filepath' actual =
  Internal.Expectation
    <| do
      let filepath = Data.Text.unpack filepath'
      exists <-
        fromIO <| do
          Directory.createDirectoryIfMissing True (FilePath.takeDirectory filepath)
          Directory.doesFileExist filepath
      if exists
        then do
          expected <- fromIO (Data.Text.IO.readFile filepath)
          Stack.withFrozenCallStack
            assert
            (==)
            "Expect.equalToContentsOf"
            (UnescapedShow expected)
            (UnescapedShow actual)
            |> Internal.unExpectation
        else do
          fromIO (Data.Text.IO.writeFile filepath actual)
          Internal.unExpectation pass
>>>>>>> 1574155c

-- By default we will compare values with each other after they have been
-- passed to @show@. Unfortunately @show@ for the @Text@ type escapes special
-- characters, so a string like this:
--
--    Hi there,
--    newline!
--
-- Is rendered in test output as this:
--
--    \"Hi there,\nnewline!\"
--
-- And then test output looks all garbled.
--
-- This newtype wrapper for @Text@ makes the show instance render it without
-- escaping any character, resulting in cleaner test output!
newtype UnescapedShow = UnescapedShow Text deriving (Eq)

instance Show UnescapedShow where
  show (UnescapedShow text) = Data.Text.unpack text

assert :: (Stack.HasCallStack, Show a) => (a -> a -> Bool) -> Text -> a -> a -> Expectation
assert pred funcName actual expected =
  if pred actual expected
    then pass
<<<<<<< HEAD
    else do
      window <- fromIO Terminal.size
      let terminalWidth = case window of
            Just Terminal.Window {Terminal.width} -> width - 4 -- indentation
            Nothing -> 80
      let expectedText = Data.Text.pack (Text.Show.Pretty.ppShow expected)
      let actualText = Data.Text.pack (Text.Show.Pretty.ppShow actual)
      let numLines text = List.length (Data.Text.lines text)
      Diff.pretty
        Diff.Config
          { Diff.separatorText = Just funcName,
            Diff.wrapping = Diff.Wrap terminalWidth,
            Diff.multilineContext =
              if numLines expectedText < 6 && numLines actualText < 6
                then Diff.FullContext
                else Diff.Surrounding 2 "..."
          }
        expectedText
        actualText
        |> fail
=======
    else
      Internal.Expectation <| do
        window <- fromIO Terminal.size
        let terminalWidth = case window of
              Just Terminal.Window {Terminal.width} -> width - 4 -- indentation
              Nothing -> 80
        let expectedText = Data.Text.pack (Text.Show.Pretty.ppShow expected)
        let actualText = Data.Text.pack (Text.Show.Pretty.ppShow actual)
        let numLines text = List.length (Data.Text.lines text)
        Diff.pretty
          Diff.Config
            { Diff.separatorText = Just funcName,
              Diff.wrapping = Diff.Wrap terminalWidth,
              Diff.multilineContext =
                if numLines expectedText < 6 && numLines actualText < 6
                  then Diff.FullContext
                  else Diff.Surrounding 2 "..."
            }
          expectedText
          actualText
          |> Stack.withFrozenCallStack fail
          |> Internal.unExpectation
>>>>>>> 1574155c

fromIO :: Prelude.IO a -> Internal.Expectation' a
fromIO io =
  Platform.Internal.Task (\_ -> map Ok io)
    |> Internal.Expectation

-- | Used for making matchers
-- expectOneItem :: Expectation' [a] -> Expectation' a
-- expectOneItem t = do
--   xs <- t
--   case xs of
--     [x] -> Ok x
--     _ -> Err ("Expected one item, but got " ++ Debug.toString (List.length xs) ++ ".")
--   |> Expect.fromResult
fromResult :: Show b => Result b a -> Internal.Expectation' a
fromResult (Ok a) = Prelude.pure a
fromResult (Err msg) =
  msg
    |> Debug.toString
    |> Internal.FailedAssertion
    |> Task.fail
    |> Internal.Expectation

-- | Check a task returns an expected value, than pass that value on.
--
-- > test "Greetings are friendly" <| \_ -> do
-- >     getGreeting
-- >         |> andCheck (Expect.equal "Hi!")
andCheck :: Show err => (a -> Expectation) -> Task err a -> Internal.Expectation' a
andCheck expectation task = do
  x <- succeeds task
  expectation x
  Prelude.pure x

-- | Check a task succeeds.
--
-- > test "solve rubicskube" <| \_ -> do
-- >     solveRubicsKube
-- >         |> succeeds
succeeds :: Show err => Task err a -> Internal.Expectation' a
succeeds task =
  Task.mapError
    ( \message ->
        Internal.FailedAssertion (Debug.toString message)
    )
    task
    |> Internal.Expectation

-- | Check a task fails.
--
-- > test "chemistry experiment" <| \_ -> do
-- >     mixRedAndGreenLiquids
-- >         |> fails
fails :: Show a => Task err a -> Internal.Expectation' err
fails task =
  task
    |> Task.map (\succ -> Err ("Expected failure but succeeded with " ++ Debug.toString succ))
    |> Task.onError (\err' -> Task.succeed (Ok err'))
    |> Task.andThen (Internal.unExpectation << fromResult)
    |> Internal.Expectation<|MERGE_RESOLUTION|>--- conflicted
+++ resolved
@@ -103,15 +103,8 @@
 -- >                 Expect.fail err
 fail :: Stack.HasCallStack => Text -> Expectation
 fail msg =
-<<<<<<< HEAD
-  msg
-    |> Internal.FailedAssertion
+  Internal.FailedAssertion msg (Stack.withFrozenCallStack Internal.getFrame)
     |> Task.fail
-=======
-  Internal.FailedAssertion msg (Stack.withFrozenCallStack Internal.getFrame)
-    |> Internal.Failed
-    |> Task.succeed
->>>>>>> 1574155c
     |> Internal.Expectation
 
 -- | If the given expectation fails, replace its failure message with a custom one.
@@ -122,17 +115,9 @@
 onFail :: Text -> Expectation -> Expectation
 onFail msg (Internal.Expectation task) =
   task
-<<<<<<< HEAD
-    |> Task.onError
+    |> Task.mapError
       ( \_ ->
-          Task.fail (Internal.FailedAssertion msg)
-=======
-    |> Task.map
-      ( \res ->
-          case res of
-            Internal.Succeeded -> Internal.Succeeded
-            Internal.Failed _ -> Internal.Failed (Internal.FailedAssertion msg Internal.getFrame)
->>>>>>> 1574155c
+          Internal.FailedAssertion msg Internal.getFrame
       )
     |> Internal.Expectation
 
@@ -441,7 +426,6 @@
 -- encodings. When a test fails we can throw away the file, rerun the test, and
 -- use @git diff golden-results/complicated-object.txt@ to check whether the
 -- changes are acceptable.
-<<<<<<< HEAD
 equalToContentsOf :: Text -> Text -> Expectation
 equalToContentsOf filepath' actual = do
   let filepath = Data.Text.unpack filepath'
@@ -452,7 +436,8 @@
   if exists
     then do
       expected <- fromIO (Data.Text.IO.readFile filepath)
-      assert
+      Stack.withFrozenCallStack
+        assert
         (==)
         "Expect.equalToContentsOf"
         (UnescapedShow expected)
@@ -460,30 +445,6 @@
     else do
       fromIO (Data.Text.IO.writeFile filepath actual)
       pass
-=======
-equalToContentsOf :: Stack.HasCallStack => Text -> Text -> Expectation
-equalToContentsOf filepath' actual =
-  Internal.Expectation
-    <| do
-      let filepath = Data.Text.unpack filepath'
-      exists <-
-        fromIO <| do
-          Directory.createDirectoryIfMissing True (FilePath.takeDirectory filepath)
-          Directory.doesFileExist filepath
-      if exists
-        then do
-          expected <- fromIO (Data.Text.IO.readFile filepath)
-          Stack.withFrozenCallStack
-            assert
-            (==)
-            "Expect.equalToContentsOf"
-            (UnescapedShow expected)
-            (UnescapedShow actual)
-            |> Internal.unExpectation
-        else do
-          fromIO (Data.Text.IO.writeFile filepath actual)
-          Internal.unExpectation pass
->>>>>>> 1574155c
 
 -- By default we will compare values with each other after they have been
 -- passed to @show@. Unfortunately @show@ for the @Text@ type escapes special
@@ -509,7 +470,6 @@
 assert pred funcName actual expected =
   if pred actual expected
     then pass
-<<<<<<< HEAD
     else do
       window <- fromIO Terminal.size
       let terminalWidth = case window of
@@ -518,29 +478,8 @@
       let expectedText = Data.Text.pack (Text.Show.Pretty.ppShow expected)
       let actualText = Data.Text.pack (Text.Show.Pretty.ppShow actual)
       let numLines text = List.length (Data.Text.lines text)
-      Diff.pretty
-        Diff.Config
-          { Diff.separatorText = Just funcName,
-            Diff.wrapping = Diff.Wrap terminalWidth,
-            Diff.multilineContext =
-              if numLines expectedText < 6 && numLines actualText < 6
-                then Diff.FullContext
-                else Diff.Surrounding 2 "..."
-          }
-        expectedText
-        actualText
-        |> fail
-=======
-    else
-      Internal.Expectation <| do
-        window <- fromIO Terminal.size
-        let terminalWidth = case window of
-              Just Terminal.Window {Terminal.width} -> width - 4 -- indentation
-              Nothing -> 80
-        let expectedText = Data.Text.pack (Text.Show.Pretty.ppShow expected)
-        let actualText = Data.Text.pack (Text.Show.Pretty.ppShow actual)
-        let numLines text = List.length (Data.Text.lines text)
-        Diff.pretty
+      Stack.withFrozenCallStack fail
+        <| Diff.pretty
           Diff.Config
             { Diff.separatorText = Just funcName,
               Diff.wrapping = Diff.Wrap terminalWidth,
@@ -551,9 +490,6 @@
             }
           expectedText
           actualText
-          |> Stack.withFrozenCallStack fail
-          |> Internal.unExpectation
->>>>>>> 1574155c
 
 fromIO :: Prelude.IO a -> Internal.Expectation' a
 fromIO io =
@@ -568,12 +504,10 @@
 --     [x] -> Ok x
 --     _ -> Err ("Expected one item, but got " ++ Debug.toString (List.length xs) ++ ".")
 --   |> Expect.fromResult
-fromResult :: Show b => Result b a -> Internal.Expectation' a
+fromResult :: (Stack.HasCallStack, Show b) => Result b a -> Internal.Expectation' a
 fromResult (Ok a) = Prelude.pure a
 fromResult (Err msg) =
-  msg
-    |> Debug.toString
-    |> Internal.FailedAssertion
+  Internal.FailedAssertion (Debug.toString msg) (Stack.withFrozenCallStack Internal.getFrame)
     |> Task.fail
     |> Internal.Expectation
 
@@ -582,10 +516,10 @@
 -- > test "Greetings are friendly" <| \_ -> do
 -- >     getGreeting
 -- >         |> andCheck (Expect.equal "Hi!")
-andCheck :: Show err => (a -> Expectation) -> Task err a -> Internal.Expectation' a
+andCheck :: (Stack.HasCallStack, Show err) => (a -> Expectation) -> Task err a -> Internal.Expectation' a
 andCheck expectation task = do
   x <- succeeds task
-  expectation x
+  Stack.withFrozenCallStack expectation x
   Prelude.pure x
 
 -- | Check a task succeeds.
@@ -593,11 +527,13 @@
 -- > test "solve rubicskube" <| \_ -> do
 -- >     solveRubicsKube
 -- >         |> succeeds
-succeeds :: Show err => Task err a -> Internal.Expectation' a
+succeeds :: (Stack.HasCallStack, Show err) => Task err a -> Internal.Expectation' a
 succeeds task =
   Task.mapError
     ( \message ->
-        Internal.FailedAssertion (Debug.toString message)
+        Internal.FailedAssertion
+          (Debug.toString message)
+          (Stack.withFrozenCallStack Internal.getFrame)
     )
     task
     |> Internal.Expectation
@@ -607,10 +543,10 @@
 -- > test "chemistry experiment" <| \_ -> do
 -- >     mixRedAndGreenLiquids
 -- >         |> fails
-fails :: Show a => Task err a -> Internal.Expectation' err
+fails :: (Stack.HasCallStack, Show a) => Task err a -> Internal.Expectation' err
 fails task =
   task
     |> Task.map (\succ -> Err ("Expected failure but succeeded with " ++ Debug.toString succ))
     |> Task.onError (\err' -> Task.succeed (Ok err'))
-    |> Task.andThen (Internal.unExpectation << fromResult)
+    |> Task.andThen (Internal.unExpectation << Stack.withFrozenCallStack fromResult)
     |> Internal.Expectation