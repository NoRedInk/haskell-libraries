{
    "summary": "nri-prelude",
    "children": [
        {
            "summary": "suite",
            "children": [
                {
                    "summary": "sub suite",
                    "children": [
                        {
                            "summary": null,
                            "children": [],
                            "allocated": 1,
                            "name": "name",
                            "details": null,
                            "finished": 0,
                            "frame": null,
                            "succeeded": "Succeeded",
                            "started": 0
                        },
                        {
                            "summary": null,
                            "children": [],
                            "allocated": 1,
                            "name": "name",
                            "details": null,
                            "finished": 0,
                            "frame": null,
                            "succeeded": "Succeeded",
                            "started": 0
                        }
                    ],
                    "allocated": 0,
                    "name": "describe",
                    "details": null,
                    "finished": 0,
                    "frame": null,
                    "succeeded": "Succeeded",
                    "started": 0
                }
            ],
            "allocated": 0,
            "name": "describe",
            "details": null,
            "finished": 0,
            "frame": null,
            "succeeded": "Succeeded",
            "started": 0
        }
    ],
    "allocated": 0,
    "name": "test run",
    "details": null,
    "finished": 0,
    "frame": {
<<<<<<< HEAD
        "startLine": 377,
        "endLine": 377,
=======
        "startLine": 454,
        "endLine": 454,
>>>>>>> e982d073
        "name": "report",
        "endCol": 69,
        "module": "TestSpec",
        "package": "main",
        "startCol": 22,
        "file": "tests/TestSpec.hs"
    },
    "succeeded": "Failed",
    "started": 0
}<|MERGE_RESOLUTION|>--- conflicted
+++ resolved
@@ -53,13 +53,8 @@
     "details": null,
     "finished": 0,
     "frame": {
-<<<<<<< HEAD
-        "startLine": 377,
-        "endLine": 377,
-=======
-        "startLine": 454,
-        "endLine": 454,
->>>>>>> e982d073
+        "startLine": 463,
+        "endLine": 463,
         "name": "report",
         "endCol": 69,
         "module": "TestSpec",
