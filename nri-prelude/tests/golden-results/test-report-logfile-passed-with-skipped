--- conflicted
+++ resolved
@@ -53,13 +53,8 @@
     "details": null,
     "finished": 0,
     "frame": {
-<<<<<<< HEAD
-        "startLine": 297,
-        "endLine": 297,
-=======
-        "startLine": 353,
-        "endLine": 353,
->>>>>>> 1574155c
+        "startLine": 335,
+        "endLine": 335,
         "name": "report",
         "endCol": 69,
         "module": "TestSpec",
