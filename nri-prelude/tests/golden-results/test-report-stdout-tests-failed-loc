--- conflicted
+++ resolved
@@ -1,52 +1,26 @@
-<<<<<<< HEAD
-↓ tests/TestSpec.hs:296
+↓ tests/TestSpec.hs:328
 ↓ suite loc
 ✗ test fail
 
-Expectation failed at tests/TestSpec.hs:296
-  294:               describe
-  295:                 "suite loc"
-✗ 296:                 [ test "test fail" (\_ -> Expect.fail "fail"),
-  297:                   test "test equal" (\_ -> Expect.equal True False),
-  298:                   test "test notEqual" (\_ -> Expect.notEqual True True),
+Expectation failed at tests/TestSpec.hs:328
+  326:               describe
+  327:                 "suite loc"
+✗ 328:                 [ test "test fail" (\_ -> Expect.fail "fail"),
+  329:                   test "test equal" (\_ -> Expect.equal True False),
+  330:                   test "test notEqual" (\_ -> Expect.notEqual True True),
 
 fail
 
-↓ tests/TestSpec.hs:297
+↓ tests/TestSpec.hs:329
 ↓ suite loc
 ✗ test equal
 
-Expectation failed at tests/TestSpec.hs:297
-  295:                 "suite loc"
-  296:                 [ test "test fail" (\_ -> Expect.fail "fail"),
-✗ 297:                   test "test equal" (\_ -> Expect.equal True False),
-  298:                   test "test notEqual" (\_ -> Expect.notEqual True True),
-  299:                   test
-=======
-↓ tests/TestSpec.hs:322
-↓ suite loc
-✗ test fail
-
-Expectation failed at tests/TestSpec.hs:322
-  320:               describe
-  321:                 "suite loc"
-✗ 322:                 [ test "test fail" (\_ -> Expect.fail "fail"),
-  323:                   test "test equal" (\_ -> Expect.equal True False),
-  324:                   test "test notEqual" (\_ -> Expect.notEqual True True),
-
-fail
-
-↓ tests/TestSpec.hs:323
-↓ suite loc
-✗ test equal
-
-Expectation failed at tests/TestSpec.hs:323
-  321:                 "suite loc"
-  322:                 [ test "test fail" (\_ -> Expect.fail "fail"),
-✗ 323:                   test "test equal" (\_ -> Expect.equal True False),
-  324:                   test "test notEqual" (\_ -> Expect.notEqual True True),
-  325:                   test
->>>>>>> e982d073
+Expectation failed at tests/TestSpec.hs:329
+  327:                 "suite loc"
+  328:                 [ test "test fail" (\_ -> Expect.fail "fail"),
+✗ 329:                   test "test equal" (\_ -> Expect.equal True False),
+  330:                   test "test notEqual" (\_ -> Expect.notEqual True True),
+  331:                   test
 
 ▼▼▼▼
 False
@@ -56,29 +30,16 @@
 True
 ▲▲▲
 
-<<<<<<< HEAD
-↓ tests/TestSpec.hs:298
+↓ tests/TestSpec.hs:330
 ↓ suite loc
 ✗ test notEqual
 
-Expectation failed at tests/TestSpec.hs:298
-  296:                 [ test "test fail" (\_ -> Expect.fail "fail"),
-  297:                   test "test equal" (\_ -> Expect.equal True False),
-✗ 298:                   test "test notEqual" (\_ -> Expect.notEqual True True),
-  299:                   test
-  300:                     "test all"
-=======
-↓ tests/TestSpec.hs:324
-↓ suite loc
-✗ test notEqual
-
-Expectation failed at tests/TestSpec.hs:324
-  322:                 [ test "test fail" (\_ -> Expect.fail "fail"),
-  323:                   test "test equal" (\_ -> Expect.equal True False),
-✗ 324:                   test "test notEqual" (\_ -> Expect.notEqual True True),
-  325:                   test
-  326:                     "test all"
->>>>>>> e982d073
+Expectation failed at tests/TestSpec.hs:330
+  328:                 [ test "test fail" (\_ -> Expect.fail "fail"),
+  329:                   test "test equal" (\_ -> Expect.equal True False),
+✗ 330:                   test "test notEqual" (\_ -> Expect.notEqual True True),
+  331:                   test
+  332:                     "test all"
 
 True
 ╷
@@ -86,29 +47,16 @@
 ╵
 True
 
-<<<<<<< HEAD
-↓ tests/TestSpec.hs:299
+↓ tests/TestSpec.hs:331
 ↓ suite loc
 ✗ test all
 
-Expectation failed at tests/TestSpec.hs:304
-  302:                         True
-  303:                           |> Expect.all
-✗ 304:                             [ Expect.equal False
-  305:                             ]
-  306:                     ),
-=======
-↓ tests/TestSpec.hs:325
-↓ suite loc
-✗ test all
-
-Expectation failed at tests/TestSpec.hs:330
-  328:                         True
-  329:                           |> Expect.all
-✗ 330:                             [ Expect.equal False
-  331:                             ]
-  332:                     ),
->>>>>>> e982d073
+Expectation failed at tests/TestSpec.hs:336
+  334:                         True
+  335:                           |> Expect.all
+✗ 336:                             [ Expect.equal False
+  337:                             ]
+  338:                     ),
 
 ▼▼▼
 True
@@ -118,29 +66,16 @@
 False
 ▲▲▲▲
 
-<<<<<<< HEAD
-↓ tests/TestSpec.hs:307
+↓ tests/TestSpec.hs:339
 ↓ suite loc
 ✗ test lessThan
 
-Expectation failed at tests/TestSpec.hs:307
-  305:                             ]
-  306:                     ),
-✗ 307:                   test "test lessThan" (\_ -> Expect.lessThan 1 (2 :: Int)),
-  308:                   test "test astMost" (\_ -> Expect.atMost 1 (2 :: Int)),
-  309:                   test "test greatherThan" (\_ -> Expect.greaterThan 2 (1 :: Int)),
-=======
-↓ tests/TestSpec.hs:333
-↓ suite loc
-✗ test lessThan
-
-Expectation failed at tests/TestSpec.hs:333
-  331:                             ]
-  332:                     ),
-✗ 333:                   test "test lessThan" (\_ -> Expect.lessThan 1 (2 :: Int)),
-  334:                   test "test astMost" (\_ -> Expect.atMost 1 (2 :: Int)),
-  335:                   test "test greatherThan" (\_ -> Expect.greaterThan 2 (1 :: Int)),
->>>>>>> e982d073
+Expectation failed at tests/TestSpec.hs:339
+  337:                             ]
+  338:                     ),
+✗ 339:                   test "test lessThan" (\_ -> Expect.lessThan 1 (2 :: Int)),
+  340:                   test "test astMost" (\_ -> Expect.atMost 1 (2 :: Int)),
+  341:                   test "test greatherThan" (\_ -> Expect.greaterThan 2 (1 :: Int)),
 
 ▼
 2
@@ -150,29 +85,16 @@
 1
 ▲
 
-<<<<<<< HEAD
-↓ tests/TestSpec.hs:308
+↓ tests/TestSpec.hs:340
 ↓ suite loc
 ✗ test astMost
 
-Expectation failed at tests/TestSpec.hs:308
-  306:                     ),
-  307:                   test "test lessThan" (\_ -> Expect.lessThan 1 (2 :: Int)),
-✗ 308:                   test "test astMost" (\_ -> Expect.atMost 1 (2 :: Int)),
-  309:                   test "test greatherThan" (\_ -> Expect.greaterThan 2 (1 :: Int)),
-  310:                   test "test atLeast" (\_ -> Expect.atLeast 2 (1 :: Int)),
-=======
-↓ tests/TestSpec.hs:334
-↓ suite loc
-✗ test astMost
-
-Expectation failed at tests/TestSpec.hs:334
-  332:                     ),
-  333:                   test "test lessThan" (\_ -> Expect.lessThan 1 (2 :: Int)),
-✗ 334:                   test "test astMost" (\_ -> Expect.atMost 1 (2 :: Int)),
-  335:                   test "test greatherThan" (\_ -> Expect.greaterThan 2 (1 :: Int)),
-  336:                   test "test atLeast" (\_ -> Expect.atLeast 2 (1 :: Int)),
->>>>>>> e982d073
+Expectation failed at tests/TestSpec.hs:340
+  338:                     ),
+  339:                   test "test lessThan" (\_ -> Expect.lessThan 1 (2 :: Int)),
+✗ 340:                   test "test astMost" (\_ -> Expect.atMost 1 (2 :: Int)),
+  341:                   test "test greatherThan" (\_ -> Expect.greaterThan 2 (1 :: Int)),
+  342:                   test "test atLeast" (\_ -> Expect.atLeast 2 (1 :: Int)),
 
 ▼
 2
@@ -182,29 +104,16 @@
 1
 ▲
 
-<<<<<<< HEAD
-↓ tests/TestSpec.hs:309
+↓ tests/TestSpec.hs:341
 ↓ suite loc
 ✗ test greatherThan
 
-Expectation failed at tests/TestSpec.hs:309
-  307:                   test "test lessThan" (\_ -> Expect.lessThan 1 (2 :: Int)),
-  308:                   test "test astMost" (\_ -> Expect.atMost 1 (2 :: Int)),
-✗ 309:                   test "test greatherThan" (\_ -> Expect.greaterThan 2 (1 :: Int)),
-  310:                   test "test atLeast" (\_ -> Expect.atLeast 2 (1 :: Int)),
-  311:                   test "test within" (\_ -> Expect.within (Expect.Absolute 0.1) 1 2),
-=======
-↓ tests/TestSpec.hs:335
-↓ suite loc
-✗ test greatherThan
-
-Expectation failed at tests/TestSpec.hs:335
-  333:                   test "test lessThan" (\_ -> Expect.lessThan 1 (2 :: Int)),
-  334:                   test "test astMost" (\_ -> Expect.atMost 1 (2 :: Int)),
-✗ 335:                   test "test greatherThan" (\_ -> Expect.greaterThan 2 (1 :: Int)),
-  336:                   test "test atLeast" (\_ -> Expect.atLeast 2 (1 :: Int)),
-  337:                   test "test within" (\_ -> Expect.within (Expect.Absolute 0.1) 1 2),
->>>>>>> e982d073
+Expectation failed at tests/TestSpec.hs:341
+  339:                   test "test lessThan" (\_ -> Expect.lessThan 1 (2 :: Int)),
+  340:                   test "test astMost" (\_ -> Expect.atMost 1 (2 :: Int)),
+✗ 341:                   test "test greatherThan" (\_ -> Expect.greaterThan 2 (1 :: Int)),
+  342:                   test "test atLeast" (\_ -> Expect.atLeast 2 (1 :: Int)),
+  343:                   test "test within" (\_ -> Expect.within (Expect.Absolute 0.1) 1 2),
 
 ▼
 1
@@ -214,29 +123,16 @@
 2
 ▲
 
-<<<<<<< HEAD
-↓ tests/TestSpec.hs:310
+↓ tests/TestSpec.hs:342
 ↓ suite loc
 ✗ test atLeast
 
-Expectation failed at tests/TestSpec.hs:310
-  308:                   test "test astMost" (\_ -> Expect.atMost 1 (2 :: Int)),
-  309:                   test "test greatherThan" (\_ -> Expect.greaterThan 2 (1 :: Int)),
-✗ 310:                   test "test atLeast" (\_ -> Expect.atLeast 2 (1 :: Int)),
-  311:                   test "test within" (\_ -> Expect.within (Expect.Absolute 0.1) 1 2),
-  312:                   test "test notWithin" (\_ -> Expect.notWithin (Expect.Relative 0.1) 1 1),
-=======
-↓ tests/TestSpec.hs:336
-↓ suite loc
-✗ test atLeast
-
-Expectation failed at tests/TestSpec.hs:336
-  334:                   test "test astMost" (\_ -> Expect.atMost 1 (2 :: Int)),
-  335:                   test "test greatherThan" (\_ -> Expect.greaterThan 2 (1 :: Int)),
-✗ 336:                   test "test atLeast" (\_ -> Expect.atLeast 2 (1 :: Int)),
-  337:                   test "test within" (\_ -> Expect.within (Expect.Absolute 0.1) 1 2),
-  338:                   test "test notWithin" (\_ -> Expect.notWithin (Expect.Relative 0.1) 1 1),
->>>>>>> e982d073
+Expectation failed at tests/TestSpec.hs:342
+  340:                   test "test astMost" (\_ -> Expect.atMost 1 (2 :: Int)),
+  341:                   test "test greatherThan" (\_ -> Expect.greaterThan 2 (1 :: Int)),
+✗ 342:                   test "test atLeast" (\_ -> Expect.atLeast 2 (1 :: Int)),
+  343:                   test "test within" (\_ -> Expect.within (Expect.Absolute 0.1) 1 2),
+  344:                   test "test notWithin" (\_ -> Expect.notWithin (Expect.Relative 0.1) 1 1),
 
 ▼
 1
@@ -246,29 +142,16 @@
 2
 ▲
 
-<<<<<<< HEAD
-↓ tests/TestSpec.hs:311
+↓ tests/TestSpec.hs:343
 ↓ suite loc
 ✗ test within
 
-Expectation failed at tests/TestSpec.hs:311
-  309:                   test "test greatherThan" (\_ -> Expect.greaterThan 2 (1 :: Int)),
-  310:                   test "test atLeast" (\_ -> Expect.atLeast 2 (1 :: Int)),
-✗ 311:                   test "test within" (\_ -> Expect.within (Expect.Absolute 0.1) 1 2),
-  312:                   test "test notWithin" (\_ -> Expect.notWithin (Expect.Relative 0.1) 1 1),
-  313:                   test "test true" (\_ -> Expect.true False),
-=======
-↓ tests/TestSpec.hs:337
-↓ suite loc
-✗ test within
-
-Expectation failed at tests/TestSpec.hs:337
-  335:                   test "test greatherThan" (\_ -> Expect.greaterThan 2 (1 :: Int)),
-  336:                   test "test atLeast" (\_ -> Expect.atLeast 2 (1 :: Int)),
-✗ 337:                   test "test within" (\_ -> Expect.within (Expect.Absolute 0.1) 1 2),
-  338:                   test "test notWithin" (\_ -> Expect.notWithin (Expect.Relative 0.1) 1 1),
-  339:                   test "test true" (\_ -> Expect.true False),
->>>>>>> e982d073
+Expectation failed at tests/TestSpec.hs:343
+  341:                   test "test greatherThan" (\_ -> Expect.greaterThan 2 (1 :: Int)),
+  342:                   test "test atLeast" (\_ -> Expect.atLeast 2 (1 :: Int)),
+✗ 343:                   test "test within" (\_ -> Expect.within (Expect.Absolute 0.1) 1 2),
+  344:                   test "test notWithin" (\_ -> Expect.notWithin (Expect.Relative 0.1) 1 1),
+  345:                   test "test true" (\_ -> Expect.true False),
 
 ▼
 2.0
@@ -278,29 +161,16 @@
 1.0
 ▲
 
-<<<<<<< HEAD
-↓ tests/TestSpec.hs:312
+↓ tests/TestSpec.hs:344
 ↓ suite loc
 ✗ test notWithin
 
-Expectation failed at tests/TestSpec.hs:312
-  310:                   test "test atLeast" (\_ -> Expect.atLeast 2 (1 :: Int)),
-  311:                   test "test within" (\_ -> Expect.within (Expect.Absolute 0.1) 1 2),
-✗ 312:                   test "test notWithin" (\_ -> Expect.notWithin (Expect.Relative 0.1) 1 1),
-  313:                   test "test true" (\_ -> Expect.true False),
-  314:                   test "test false" (\_ -> Expect.false True),
-=======
-↓ tests/TestSpec.hs:338
-↓ suite loc
-✗ test notWithin
-
-Expectation failed at tests/TestSpec.hs:338
-  336:                   test "test atLeast" (\_ -> Expect.atLeast 2 (1 :: Int)),
-  337:                   test "test within" (\_ -> Expect.within (Expect.Absolute 0.1) 1 2),
-✗ 338:                   test "test notWithin" (\_ -> Expect.notWithin (Expect.Relative 0.1) 1 1),
-  339:                   test "test true" (\_ -> Expect.true False),
-  340:                   test "test false" (\_ -> Expect.false True),
->>>>>>> e982d073
+Expectation failed at tests/TestSpec.hs:344
+  342:                   test "test atLeast" (\_ -> Expect.atLeast 2 (1 :: Int)),
+  343:                   test "test within" (\_ -> Expect.within (Expect.Absolute 0.1) 1 2),
+✗ 344:                   test "test notWithin" (\_ -> Expect.notWithin (Expect.Relative 0.1) 1 1),
+  345:                   test "test true" (\_ -> Expect.true False),
+  346:                   test "test false" (\_ -> Expect.false True),
 
 1.0
 ╷
@@ -308,185 +178,94 @@
 ╵
 1.0
 
-<<<<<<< HEAD
-↓ tests/TestSpec.hs:313
+↓ tests/TestSpec.hs:345
 ↓ suite loc
 ✗ test true
 
-Expectation failed at tests/TestSpec.hs:313
-  311:                   test "test within" (\_ -> Expect.within (Expect.Absolute 0.1) 1 2),
-  312:                   test "test notWithin" (\_ -> Expect.notWithin (Expect.Relative 0.1) 1 1),
-✗ 313:                   test "test true" (\_ -> Expect.true False),
-  314:                   test "test false" (\_ -> Expect.false True),
-  315:                   test "test ok" (\_ -> Expect.ok (Err ())),
+Expectation failed at tests/TestSpec.hs:345
+  343:                   test "test within" (\_ -> Expect.within (Expect.Absolute 0.1) 1 2),
+  344:                   test "test notWithin" (\_ -> Expect.notWithin (Expect.Relative 0.1) 1 1),
+✗ 345:                   test "test true" (\_ -> Expect.true False),
+  346:                   test "test false" (\_ -> Expect.false True),
+  347:                   test "test ok" (\_ -> Expect.ok (Err ())),
 
 I expected a True but got False
 
-↓ tests/TestSpec.hs:314
+↓ tests/TestSpec.hs:346
 ↓ suite loc
 ✗ test false
 
-Expectation failed at tests/TestSpec.hs:314
-  312:                   test "test notWithin" (\_ -> Expect.notWithin (Expect.Relative 0.1) 1 1),
-  313:                   test "test true" (\_ -> Expect.true False),
-✗ 314:                   test "test false" (\_ -> Expect.false True),
-  315:                   test "test ok" (\_ -> Expect.ok (Err ())),
-  316:                   test "test err" (\_ -> Expect.err (Ok ())),
+Expectation failed at tests/TestSpec.hs:346
+  344:                   test "test notWithin" (\_ -> Expect.notWithin (Expect.Relative 0.1) 1 1),
+  345:                   test "test true" (\_ -> Expect.true False),
+✗ 346:                   test "test false" (\_ -> Expect.false True),
+  347:                   test "test ok" (\_ -> Expect.ok (Err ())),
+  348:                   test "test err" (\_ -> Expect.err (Ok ())),
 
 I expected a False but got True
 
-↓ tests/TestSpec.hs:315
+↓ tests/TestSpec.hs:347
 ↓ suite loc
 ✗ test ok
 
-Expectation failed at tests/TestSpec.hs:315
-  313:                   test "test true" (\_ -> Expect.true False),
-  314:                   test "test false" (\_ -> Expect.false True),
-✗ 315:                   test "test ok" (\_ -> Expect.ok (Err ())),
-  316:                   test "test err" (\_ -> Expect.err (Ok ())),
-  317:                   test "test succeeds" (\_ -> Expect.succeeds (Task.fail "oops")),
+Expectation failed at tests/TestSpec.hs:347
+  345:                   test "test true" (\_ -> Expect.true False),
+  346:                   test "test false" (\_ -> Expect.false True),
+✗ 347:                   test "test ok" (\_ -> Expect.ok (Err ())),
+  348:                   test "test err" (\_ -> Expect.err (Ok ())),
+  349:                   test "test succeeds" (\_ -> Expect.succeeds (Task.fail "oops")),
 
 I expected a Ok but got Err (())
 
-↓ tests/TestSpec.hs:316
+↓ tests/TestSpec.hs:348
 ↓ suite loc
 ✗ test err
 
-Expectation failed at tests/TestSpec.hs:316
-  314:                   test "test false" (\_ -> Expect.false True),
-  315:                   test "test ok" (\_ -> Expect.ok (Err ())),
-✗ 316:                   test "test err" (\_ -> Expect.err (Ok ())),
-  317:                   test "test succeeds" (\_ -> Expect.succeeds (Task.fail "oops")),
-  318:                   test "test fails" (\_ -> Expect.fails (Task.succeed "oops")),
+Expectation failed at tests/TestSpec.hs:348
+  346:                   test "test false" (\_ -> Expect.false True),
+  347:                   test "test ok" (\_ -> Expect.ok (Err ())),
+✗ 348:                   test "test err" (\_ -> Expect.err (Ok ())),
+  349:                   test "test succeeds" (\_ -> Expect.succeeds (Task.fail "oops")),
+  350:                   test "test fails" (\_ -> Expect.fails (Task.succeed "oops")),
 
 I expected a Err but got Ok (())
 
-↓ tests/TestSpec.hs:317
+↓ tests/TestSpec.hs:349
 ↓ suite loc
 ✗ test succeeds
 
-Expectation failed at tests/TestSpec.hs:317
-  315:                   test "test ok" (\_ -> Expect.ok (Err ())),
-  316:                   test "test err" (\_ -> Expect.err (Ok ())),
-✗ 317:                   test "test succeeds" (\_ -> Expect.succeeds (Task.fail "oops")),
-  318:                   test "test fails" (\_ -> Expect.fails (Task.succeed "oops")),
-  319:                   test "test andCheck" (\_ -> Task.succeed (1 :: Int) |> Expect.andCheck (Expect.equal 2) |> map (\_ -> ()))
+Expectation failed at tests/TestSpec.hs:349
+  347:                   test "test ok" (\_ -> Expect.ok (Err ())),
+  348:                   test "test err" (\_ -> Expect.err (Ok ())),
+✗ 349:                   test "test succeeds" (\_ -> Expect.succeeds (Task.fail "oops")),
+  350:                   test "test fails" (\_ -> Expect.fails (Task.succeed "oops")),
+  351:                   test "test andCheck" (\_ -> Task.succeed (1 :: Int) |> Expect.andCheck (Expect.equal 2) |> map (\_ -> ()))
 
 "oops"
 
-↓ tests/TestSpec.hs:318
+↓ tests/TestSpec.hs:350
 ↓ suite loc
 ✗ test fails
 
-Expectation failed at tests/TestSpec.hs:318
-  316:                   test "test err" (\_ -> Expect.err (Ok ())),
-  317:                   test "test succeeds" (\_ -> Expect.succeeds (Task.fail "oops")),
-✗ 318:                   test "test fails" (\_ -> Expect.fails (Task.succeed "oops")),
-  319:                   test "test andCheck" (\_ -> Task.succeed (1 :: Int) |> Expect.andCheck (Expect.equal 2) |> map (\_ -> ()))
-  320:                 ]
+Expectation failed at tests/TestSpec.hs:350
+  348:                   test "test err" (\_ -> Expect.err (Ok ())),
+  349:                   test "test succeeds" (\_ -> Expect.succeeds (Task.fail "oops")),
+✗ 350:                   test "test fails" (\_ -> Expect.fails (Task.succeed "oops")),
+  351:                   test "test andCheck" (\_ -> Task.succeed (1 :: Int) |> Expect.andCheck (Expect.equal 2) |> map (\_ -> ()))
+  352:                 ]
 
 "Expected failure but succeeded with \"oops\""
 
-↓ tests/TestSpec.hs:319
+↓ tests/TestSpec.hs:351
 ↓ suite loc
 ✗ test andCheck
 
-Expectation failed at tests/TestSpec.hs:319
-  317:                   test "test succeeds" (\_ -> Expect.succeeds (Task.fail "oops")),
-  318:                   test "test fails" (\_ -> Expect.fails (Task.succeed "oops")),
-✗ 319:                   test "test andCheck" (\_ -> Task.succeed (1 :: Int) |> Expect.andCheck (Expect.equal 2) |> map (\_ -> ()))
-  320:                 ]
-  321:         contents <-
-=======
-↓ tests/TestSpec.hs:339
-↓ suite loc
-✗ test true
-
-Expectation failed at tests/TestSpec.hs:339
-  337:                   test "test within" (\_ -> Expect.within (Expect.Absolute 0.1) 1 2),
-  338:                   test "test notWithin" (\_ -> Expect.notWithin (Expect.Relative 0.1) 1 1),
-✗ 339:                   test "test true" (\_ -> Expect.true False),
-  340:                   test "test false" (\_ -> Expect.false True),
-  341:                   test "test ok" (\_ -> Expect.ok (Err ())),
-
-I expected a True but got False
-
-↓ tests/TestSpec.hs:340
-↓ suite loc
-✗ test false
-
-Expectation failed at tests/TestSpec.hs:340
-  338:                   test "test notWithin" (\_ -> Expect.notWithin (Expect.Relative 0.1) 1 1),
-  339:                   test "test true" (\_ -> Expect.true False),
-✗ 340:                   test "test false" (\_ -> Expect.false True),
-  341:                   test "test ok" (\_ -> Expect.ok (Err ())),
-  342:                   test "test err" (\_ -> Expect.err (Ok ())),
-
-I expected a False but got True
-
-↓ tests/TestSpec.hs:341
-↓ suite loc
-✗ test ok
-
-Expectation failed at tests/TestSpec.hs:341
-  339:                   test "test true" (\_ -> Expect.true False),
-  340:                   test "test false" (\_ -> Expect.false True),
-✗ 341:                   test "test ok" (\_ -> Expect.ok (Err ())),
-  342:                   test "test err" (\_ -> Expect.err (Ok ())),
-  343:                   test "test succeeds" (\_ -> Expect.succeeds (Task.fail "oops")),
-
-I expected a Ok but got Err (())
-
-↓ tests/TestSpec.hs:342
-↓ suite loc
-✗ test err
-
-Expectation failed at tests/TestSpec.hs:342
-  340:                   test "test false" (\_ -> Expect.false True),
-  341:                   test "test ok" (\_ -> Expect.ok (Err ())),
-✗ 342:                   test "test err" (\_ -> Expect.err (Ok ())),
-  343:                   test "test succeeds" (\_ -> Expect.succeeds (Task.fail "oops")),
-  344:                   test "test fails" (\_ -> Expect.fails (Task.succeed "oops")),
-
-I expected a Err but got Ok (())
-
-↓ tests/TestSpec.hs:343
-↓ suite loc
-✗ test succeeds
-
-Expectation failed at tests/TestSpec.hs:343
-  341:                   test "test ok" (\_ -> Expect.ok (Err ())),
-  342:                   test "test err" (\_ -> Expect.err (Ok ())),
-✗ 343:                   test "test succeeds" (\_ -> Expect.succeeds (Task.fail "oops")),
-  344:                   test "test fails" (\_ -> Expect.fails (Task.succeed "oops")),
-  345:                   test "test andCheck" (\_ -> Task.succeed (1 :: Int) |> Expect.andCheck (Expect.equal 2) |> map (\_ -> ()))
-
-"oops"
-
-↓ tests/TestSpec.hs:344
-↓ suite loc
-✗ test fails
-
-Expectation failed at tests/TestSpec.hs:344
-  342:                   test "test err" (\_ -> Expect.err (Ok ())),
-  343:                   test "test succeeds" (\_ -> Expect.succeeds (Task.fail "oops")),
-✗ 344:                   test "test fails" (\_ -> Expect.fails (Task.succeed "oops")),
-  345:                   test "test andCheck" (\_ -> Task.succeed (1 :: Int) |> Expect.andCheck (Expect.equal 2) |> map (\_ -> ()))
-  346:                 ]
-
-"Expected failure but succeeded with \"oops\""
-
-↓ tests/TestSpec.hs:345
-↓ suite loc
-✗ test andCheck
-
-Expectation failed at tests/TestSpec.hs:345
-  343:                   test "test succeeds" (\_ -> Expect.succeeds (Task.fail "oops")),
-  344:                   test "test fails" (\_ -> Expect.fails (Task.succeed "oops")),
-✗ 345:                   test "test andCheck" (\_ -> Task.succeed (1 :: Int) |> Expect.andCheck (Expect.equal 2) |> map (\_ -> ()))
-  346:                 ]
-  347:         contents <-
->>>>>>> e982d073
+Expectation failed at tests/TestSpec.hs:351
+  349:                   test "test succeeds" (\_ -> Expect.succeeds (Task.fail "oops")),
+  350:                   test "test fails" (\_ -> Expect.fails (Task.succeed "oops")),
+✗ 351:                   test "test andCheck" (\_ -> Task.succeed (1 :: Int) |> Expect.andCheck (Expect.equal 2) |> map (\_ -> ()))
+  352:                 ]
+  353:         contents <-
 
 ▼
 1
