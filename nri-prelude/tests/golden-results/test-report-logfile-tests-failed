--- conflicted
+++ resolved
@@ -97,13 +97,8 @@
     "details": null,
     "finished": 0,
     "frame": {
-<<<<<<< HEAD
-        "startLine": 406,
-        "endLine": 406,
-=======
-        "startLine": 483,
-        "endLine": 483,
->>>>>>> e982d073
+        "startLine": 492,
+        "endLine": 492,
         "name": "report",
         "endCol": 69,
         "module": "TestSpec",
