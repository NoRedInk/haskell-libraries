foo
CallStack (from HasCallStack):
<<<<<<< HEAD
  todo, called at tests/TestSpec.hs:142:20 in main:TestSpec
=======
  todo, called at tests/TestSpec.hs:175:20 in main:TestSpec
>>>>>>> e982d073
<|MERGE_RESOLUTION|>--- conflicted
+++ resolved
@@ -1,7 +1,3 @@
 foo
 CallStack (from HasCallStack):
-<<<<<<< HEAD
-  todo, called at tests/TestSpec.hs:142:20 in main:TestSpec
-=======
-  todo, called at tests/TestSpec.hs:175:20 in main:TestSpec
->>>>>>> e982d073
+  todo, called at tests/TestSpec.hs:176:20 in main:TestSpec