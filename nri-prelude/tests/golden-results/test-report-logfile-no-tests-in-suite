--- conflicted
+++ resolved
@@ -6,13 +6,8 @@
     "details": null,
     "finished": 0,
     "frame": {
-<<<<<<< HEAD
-        "startLine": 306,
-        "endLine": 306,
-=======
-        "startLine": 363,
-        "endLine": 363,
->>>>>>> 1574155c
+        "startLine": 344,
+        "endLine": 344,
         "name": "report",
         "endCol": 69,
         "module": "TestSpec",
