{
    "summary": "nri-prelude",
    "children": [],
    "allocated": 0,
    "name": "test run",
    "details": null,
    "finished": 0,
    "frame": {
<<<<<<< HEAD
        "startLine": 386,
        "endLine": 386,
=======
        "startLine": 463,
        "endLine": 463,
>>>>>>> e982d073
        "name": "report",
        "endCol": 69,
        "module": "TestSpec",
        "package": "main",
        "startCol": 22,
        "file": "tests/TestSpec.hs"
    },
    "succeeded": "Failed",
    "started": 0
}<|MERGE_RESOLUTION|>--- conflicted
+++ resolved
@@ -6,13 +6,8 @@
     "details": null,
     "finished": 0,
     "frame": {
-<<<<<<< HEAD
-        "startLine": 386,
-        "endLine": 386,
-=======
-        "startLine": 463,
-        "endLine": 463,
->>>>>>> e982d073
+        "startLine": 472,
+        "endLine": 472,
         "name": "report",
         "endCol": 69,
         "module": "TestSpec",
