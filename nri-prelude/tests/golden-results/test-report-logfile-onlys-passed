{
    "summary": "nri-prelude",
    "children": [
        {
            "summary": "suite",
            "children": [
                {
                    "summary": "sub suite",
                    "children": [
                        {
                            "summary": null,
                            "children": [],
                            "allocated": 1,
                            "name": "name",
                            "details": null,
                            "finished": 0,
                            "frame": null,
                            "succeeded": "Succeeded",
                            "started": 0
                        },
                        {
                            "summary": null,
                            "children": [],
                            "allocated": 1,
                            "name": "name",
                            "details": null,
                            "finished": 0,
                            "frame": null,
                            "succeeded": "Succeeded",
                            "started": 0
                        }
                    ],
                    "allocated": 0,
                    "name": "describe",
                    "details": null,
                    "finished": 0,
                    "frame": null,
                    "succeeded": "Succeeded",
                    "started": 0
                }
            ],
            "allocated": 0,
            "name": "describe",
            "details": null,
            "finished": 0,
            "frame": null,
            "succeeded": "Succeeded",
            "started": 0
        }
    ],
    "allocated": 0,
    "name": "test run",
    "details": null,
    "finished": 0,
    "frame": {
<<<<<<< HEAD
        "startLine": 362,
        "endLine": 362,
=======
        "startLine": 439,
        "endLine": 439,
>>>>>>> e982d073
        "name": "report",
        "endCol": 69,
        "module": "TestSpec",
        "package": "main",
        "startCol": 22,
        "file": "tests/TestSpec.hs"
    },
    "succeeded": "Failed",
    "started": 0
}<|MERGE_RESOLUTION|>--- conflicted
+++ resolved
@@ -53,13 +53,8 @@
     "details": null,
     "finished": 0,
     "frame": {
-<<<<<<< HEAD
-        "startLine": 362,
-        "endLine": 362,
-=======
-        "startLine": 439,
-        "endLine": 439,
->>>>>>> e982d073
+        "startLine": 448,
+        "endLine": 448,
         "name": "report",
         "endCol": 69,
         "module": "TestSpec",
