{
    "summary": "nri-prelude",
    "children": [
        {
            "summary": "suite",
            "children": [
                {
                    "summary": "sub suite",
                    "children": [
                        {
                            "summary": null,
                            "children": [],
                            "allocated": 1,
                            "name": "name",
                            "details": null,
                            "finished": 0,
                            "frame": null,
                            "succeeded": "Succeeded",
                            "started": 0
                        },
                        {
                            "summary": null,
                            "children": [],
                            "allocated": 1,
                            "name": "name",
                            "details": null,
                            "finished": 0,
                            "frame": null,
                            "succeeded": "Succeeded",
                            "started": 0
                        }
                    ],
                    "allocated": 0,
                    "name": "describe",
                    "details": null,
                    "finished": 0,
                    "frame": null,
                    "succeeded": "Succeeded",
                    "started": 0
                }
            ],
            "allocated": 0,
            "name": "describe",
            "details": null,
            "finished": 0,
            "frame": null,
            "succeeded": "Succeeded",
            "started": 0
        }
    ],
    "allocated": 0,
    "name": "test run",
    "details": null,
    "finished": 0,
    "frame": {
<<<<<<< HEAD
        "startLine": 267,
        "endLine": 267,
=======
        "startLine": 321,
        "endLine": 321,
>>>>>>> 1574155c
        "name": "report",
        "endCol": 69,
        "module": "TestSpec",
        "package": "main",
        "startCol": 22,
        "file": "tests/TestSpec.hs"
    },
    "succeeded": "Succeeded",
    "started": 0
}<|MERGE_RESOLUTION|>--- conflicted
+++ resolved
@@ -53,13 +53,8 @@
     "details": null,
     "finished": 0,
     "frame": {
-<<<<<<< HEAD
-        "startLine": 267,
-        "endLine": 267,
-=======
-        "startLine": 321,
-        "endLine": 321,
->>>>>>> 1574155c
+        "startLine": 305,
+        "endLine": 305,
         "name": "report",
         "endCol": 69,
         "module": "TestSpec",
