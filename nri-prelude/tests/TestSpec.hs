--- conflicted
+++ resolved
@@ -360,6 +360,7 @@
                 Test.Reporter.Stdout.report handle result
             )
         contents
+          |> withoutDurationLine
           |> Expect.equalToContentsOf "tests/golden-results/test-report-stdout-tests-failed-loc",
       test "tests failed (actually running) only run subset" <| \_ -> do
         let srcLoc =
@@ -391,10 +392,7 @@
         Expect.true (Text.contains "Passed:    1" contents)
         Expect.true (Text.contains "Failed:    1" contents)
         contents
-<<<<<<< HEAD
-          |> withoutDurationLine
-          |> Expect.equalToContentsOf "tests/golden-results/test-report-stdout-tests-failed-loc"
-=======
+          |> withoutDurationLine
           |> Expect.equalToContentsOf "tests/golden-results/test-report-stdout-tests-failed-loc-subset",
       test "tests failed (actually running) only run onefile" <| \_ -> do
         let suite =
@@ -416,8 +414,8 @@
                 Test.Reporter.Stdout.report handle result
             )
         contents
+          |> withoutDurationLine
           |> Expect.equalToContentsOf "tests/golden-results/test-report-stdout-tests-failed-loc-one-file"
->>>>>>> e982d073
     ]
 
 logfileReporter :: Test
@@ -560,14 +558,6 @@
   Exception.StringException "exception" (GHC.Exts.fromList [])
     |> Exception.toException
 
-<<<<<<< HEAD
-withoutDurationLine :: Text -> Text
-withoutDurationLine text =
-  text
-    |> Text.lines
-    |> List.filter (\line -> line |> Text.startsWith "Duration: " |> not)
-    |> Text.join "\n"
-=======
 cliParser :: Test
 cliParser =
   describe
@@ -668,4 +658,10 @@
         _ <- Expect.fromIO (MVar.takeMVar mvar2)
         Expect.pass
     ]
->>>>>>> e982d073
+
+withoutDurationLine :: Text -> Text
+withoutDurationLine text =
+  text
+    |> Text.lines
+    |> List.filter (\line -> line |> Text.startsWith "Duration: " |> not)
+    |> Text.join "\n"