--- conflicted
+++ resolved
@@ -13,12 +13,8 @@
 import qualified Platform
 import qualified Platform.Internal
 import qualified System.IO
-<<<<<<< HEAD
+import qualified Task
 import Test (Test, describe, fuzz, fuzz2, fuzz3, only, skip, test, todo)
-=======
-import qualified Task
-import Test (Test, describe, fuzz, fuzz2, fuzz3, only, skip, task, test, todo)
->>>>>>> 1574155c
 import qualified Test.Internal as Internal
 import qualified Test.Reporter.Logfile
 import qualified Test.Reporter.Stdout
@@ -255,11 +251,8 @@
                   |> Test.Reporter.Stdout.report handle
             )
         contents
-          |> Expect.equalToContentsOf "tests/golden-results/test-report-stdout-tests-failed"
-<<<<<<< HEAD
-=======
-          |> Expect.Task.check,
-      task "tests failed (actually running)" <| do
+          |> Expect.equalToContentsOf "tests/golden-results/test-report-stdout-tests-failed",
+      test "tests failed (actually running)" <| \_ -> do
         let suite =
               describe
                 "suite loc"
@@ -295,8 +288,6 @@
             )
         contents
           |> Expect.equalToContentsOf "tests/golden-results/test-report-stdout-tests-failed-loc"
-          |> Expect.Task.check
->>>>>>> 1574155c
     ]
 
 logfileReporter :: Test
